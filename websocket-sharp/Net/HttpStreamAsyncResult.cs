--- conflicted
+++ resolved
@@ -42,174 +42,27 @@
 
 namespace WebSocketSharp.Net
 {
-    internal class HttpStreamAsyncResult : IAsyncResult
+  internal class HttpStreamAsyncResult : IAsyncResult
+  {
+    #region Private Fields
+
+    private byte[]           _buffer;
+    private AsyncCallback    _callback;
+    private bool             _completed;
+    private int              _count;
+    private Exception        _exception;
+    private int              _offset;
+    private object           _state;
+    private object           _sync;
+    private int              _syncRead;
+    private ManualResetEvent _waitHandle;
+
+    #endregion
+
+    #region Internal Constructors
+
+    internal HttpStreamAsyncResult (AsyncCallback callback, object state)
     {
-<<<<<<< HEAD
-        #region Private Fields
-
-        private byte[] _buffer;
-        private AsyncCallback _callback;
-        private bool _completed;
-        private int _count;
-        private Exception _exception;
-        private int _offset;
-        private object _state;
-        private object _sync;
-        private int _syncRead;
-        private ManualResetEvent _waitHandle;
-
-        #endregion
-
-        #region Internal Constructors
-
-        internal HttpStreamAsyncResult(AsyncCallback callback, object state)
-        {
-            _callback = callback;
-            _state = state;
-            _sync = new object();
-        }
-
-        #endregion
-
-        #region Internal Properties
-
-        internal byte[] Buffer
-        {
-            get
-            {
-                return _buffer;
-            }
-
-            set
-            {
-                _buffer = value;
-            }
-        }
-
-        internal int Count
-        {
-            get
-            {
-                return _count;
-            }
-
-            set
-            {
-                _count = value;
-            }
-        }
-
-        internal Exception Exception
-        {
-            get
-            {
-                return _exception;
-            }
-        }
-
-        internal bool HasException
-        {
-            get
-            {
-                return _exception != null;
-            }
-        }
-
-        internal int Offset
-        {
-            get
-            {
-                return _offset;
-            }
-
-            set
-            {
-                _offset = value;
-            }
-        }
-
-        internal int SyncRead
-        {
-            get
-            {
-                return _syncRead;
-            }
-
-            set
-            {
-                _syncRead = value;
-            }
-        }
-
-        #endregion
-
-        #region Public Properties
-
-        public object AsyncState
-        {
-            get
-            {
-                return _state;
-            }
-        }
-
-        public WaitHandle AsyncWaitHandle
-        {
-            get
-            {
-                lock (_sync)
-                    return _waitHandle ?? (_waitHandle = new ManualResetEvent(_completed));
-            }
-        }
-
-        public bool CompletedSynchronously
-        {
-            get
-            {
-                return _syncRead == _count;
-            }
-        }
-
-        public bool IsCompleted
-        {
-            get
-            {
-                lock (_sync)
-                    return _completed;
-            }
-        }
-
-        #endregion
-
-        #region Internal Methods
-
-        internal void Complete()
-        {
-            lock (_sync)
-            {
-                if (_completed)
-                    return;
-
-                _completed = true;
-                if (_waitHandle != null)
-                    _waitHandle.Set();
-
-                if (_callback != null)
-                {
-                    _callback.BeginInvoke(this, ar => _callback.EndInvoke(ar), null);
-                }
-            }
-        }
-
-        internal void Complete(Exception exception)
-        {
-            _exception = exception;
-            Complete();
-        }
-
-        #endregion
-    }
-=======
       _callback = callback;
       _state = state;
 
@@ -345,5 +198,4 @@
 
     #endregion
   }
->>>>>>> 8c331b7a
 }