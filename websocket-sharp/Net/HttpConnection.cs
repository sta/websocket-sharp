#region License
/*
 * HttpConnection.cs
 *
 * This code is derived from HttpConnection.cs (System.Net) of Mono
 * (http://www.mono-project.com).
 *
 * The MIT License
 *
 * Copyright (c) 2005 Novell, Inc. (http://www.novell.com)
 * Copyright (c) 2012-2016 sta.blockhead
 *
 * Permission is hereby granted, free of charge, to any person obtaining a copy
 * of this software and associated documentation files (the "Software"), to deal
 * in the Software without restriction, including without limitation the rights
 * to use, copy, modify, merge, publish, distribute, sublicense, and/or sell
 * copies of the Software, and to permit persons to whom the Software is
 * furnished to do so, subject to the following conditions:
 *
 * The above copyright notice and this permission notice shall be included in
 * all copies or substantial portions of the Software.
 *
 * THE SOFTWARE IS PROVIDED "AS IS", WITHOUT WARRANTY OF ANY KIND, EXPRESS OR
 * IMPLIED, INCLUDING BUT NOT LIMITED TO THE WARRANTIES OF MERCHANTABILITY,
 * FITNESS FOR A PARTICULAR PURPOSE AND NONINFRINGEMENT. IN NO EVENT SHALL THE
 * AUTHORS OR COPYRIGHT HOLDERS BE LIABLE FOR ANY CLAIM, DAMAGES OR OTHER
 * LIABILITY, WHETHER IN AN ACTION OF CONTRACT, TORT OR OTHERWISE, ARISING FROM,
 * OUT OF OR IN CONNECTION WITH THE SOFTWARE OR THE USE OR OTHER DEALINGS IN
 * THE SOFTWARE.
 */

#endregion

#region Authors
/*
 * Authors:
 * - Gonzalo Paniagua Javier <gonzalo@novell.com>
 */
#endregion

#region Contributors
/*
 * Contributors:
 * - Liryna <liryna.stark@gmail.com>
 * - Rohan Singh <rohan-singh@hotmail.com>
 */
#endregion

using System;
using System.Collections.Generic;
using System.IO;
using System.Net;
using System.Net.Security;
using System.Net.Sockets;
using System.Text;
using System.Threading;

namespace WebSocketSharp.Net
{
  internal sealed class HttpConnection
  {

    #region Private Classes

    private class HttpSecureConnectionState
    {
        public readonly HttpConnection Connection;
        public readonly Action<HttpConnection> Callback;

        public HttpSecureConnectionState(HttpConnection connection, Action<HttpConnection> callback)
        {
            Connection = connection;
            Callback = callback;
        }
    }

    #endregion

    #region Private Fields

    private byte[]                _buffer;
    private const int             _bufferLength = 8192;
    private HttpListenerContext   _context;
    private bool                  _contextRegistered;
    private StringBuilder         _currentLine;
    private InputState            _inputState;
    private RequestStream         _inputStream;
    private HttpListener          _lastListener;
    private LineState             _lineState;
    private EndPointListener      _listener;
    private ResponseStream        _outputStream;
    private int                   _position;
    private MemoryStream          _requestBuffer;
    private int                   _reuses;
    private bool                  _secure;
    private Socket                _socket;
    private Stream                _stream;
    private object                _sync;
    private int                   _timeout;
    private Dictionary<int, bool> _timeoutCanceled;
    private Timer                 _timer;

        #endregion


<<<<<<< HEAD

        #region Constructors
=======
    internal HttpConnection (Socket socket, EndPointListener listener)
    {
      _socket = socket;
      _listener = listener;
      _secure = listener.IsSecure;

      var netStream = new NetworkStream (socket, false);
      if (_secure) {
        var conf = listener.SslConfiguration;
        var sslStream = new SslStream (netStream, false, conf.ClientCertificateValidationCallback);
        sslStream.AuthenticateAsServer (
          conf.ServerCertificate,
          conf.ClientCertificateRequired,
          conf.EnabledSslProtocols,
          conf.CheckCertificateRevocation
        );

        _stream = sslStream;
      }
      else {
        _stream = netStream;
      }

      _sync = new object ();
      _timeout = 90000; // 90k ms for first request, 15k ms from then on.
      _timeoutCanceled = new Dictionary<int, bool> ();
      _timer = new Timer (onTimeout, this, Timeout.Infinite, Timeout.Infinite);
>>>>>>> 079cd4db

        internal HttpConnection(Socket socket, EndPointListener listener)
        {
            _socket = socket;
            _listener = listener;
            _secure = listener.IsSecure;

            var netStream = new NetworkStream(socket, false);
            if(_secure) {
                var conf = listener.SslConfiguration;
                var sslStream = new SslStream(netStream, false, conf.ClientCertificateValidationCallback);
                sslStream.AuthenticateAsServer(
                  conf.ServerCertificate,
                  conf.ClientCertificateRequired,
                  conf.EnabledSslProtocols,
                  conf.CheckCertificateRevocation
                );

                _stream = sslStream;
            } else {
                _stream = netStream;
            }

            _sync = new object();
            _timeout = 90000; // 90k ms for first request, 15k ms from then on.
            _timer = new Timer(onTimeout, this, Timeout.Infinite, Timeout.Infinite);

            init();
        }

        #endregion

        #region Public Properties

        public bool IsClosed {
      get {
        return _socket == null;
      }
    }

    public bool IsSecure {
      get {
        return _secure;
      }
    }

    public IPEndPoint LocalEndPoint {
      get {
        return (IPEndPoint) _socket.LocalEndPoint;
      }
    }

    public IPEndPoint RemoteEndPoint {
      get {
        return (IPEndPoint) _socket.RemoteEndPoint;
      }
    }

    public int Reuses {
      get {
        return _reuses;
      }
    }

    public Stream Stream {
      get {
        return _stream;
      }
    }

    #endregion

    #region Private Methods

    private void close ()
    {
      lock (_sync) {
        if (_socket == null)
          return;

        disposeTimer ();
        disposeRequestBuffer ();
        disposeStream ();
        closeSocket ();
      }

      unregisterContext ();
      removeConnection ();
    }

    private void closeSocket ()
    {
      try {
        _socket.Shutdown (SocketShutdown.Both);
      }
      catch {
      }

      _socket.Close ();
      _socket = null;
    }

    private void disposeRequestBuffer ()
    {
      if (_requestBuffer == null)
        return;

      _requestBuffer.Dispose ();
      _requestBuffer = null;
    }

    private void disposeStream ()
    {
      if (_stream == null)
        return;

      _inputStream = null;
      _outputStream = null;

      _stream.Dispose ();
      _stream = null;
    }

    private void disposeTimer ()
    {
      if (_timer == null)
        return;

      try {
        _timer.Change (Timeout.Infinite, Timeout.Infinite);
      }
      catch {
      }

      _timer.Dispose ();
      _timer = null;
    }

    private void init ()
    {
      _context = new HttpListenerContext (this);
      _inputState = InputState.RequestLine;
      _inputStream = null;
      _lineState = LineState.None;
      _outputStream = null;
      _position = 0;
      _requestBuffer = new MemoryStream ();
    }

    private static void onRead (IAsyncResult asyncResult)
    {
      var conn = (HttpConnection) asyncResult.AsyncState;
      if (conn._socket == null)
        return;

      lock (conn._sync) {
        if (conn._socket == null)
          return;

        var nread = -1;
        var len = 0;
        try {
          var current = conn._reuses;
          if (!conn._timeoutCanceled[current]) {
            conn._timer.Change (Timeout.Infinite, Timeout.Infinite);
            conn._timeoutCanceled[current] = true;
          }

          nread = conn._stream.EndRead (asyncResult);
          conn._requestBuffer.Write (conn._buffer, 0, nread);
          len = (int) conn._requestBuffer.Length;
        }
        catch (Exception ex) {
          if (conn._requestBuffer != null && conn._requestBuffer.Length > 0) {
            conn.SendError (ex.Message, 400);
            return;
          }

          conn.close ();
          return;
        }

        if (nread <= 0) {
          conn.close ();
          return;
        }

        if (conn.processInput (conn._requestBuffer.GetBuffer (), len)) {
          if (!conn._context.HasError)
            conn._context.Request.FinishInitialization ();

          if (conn._context.HasError) {
            conn.SendError ();
            return;
          }

          HttpListener lsnr;
          if (!conn._listener.TrySearchHttpListener (conn._context.Request.Url, out lsnr)) {
            conn.SendError (null, 404);
            return;
          }

          if (conn._lastListener != lsnr) {
            conn.removeConnection ();
            if (!lsnr.AddConnection (conn)) {
              conn.close ();
              return;
            }

            conn._lastListener = lsnr;
          }

          conn._context.Listener = lsnr;
          if (!conn._context.Authenticate ())
            return;

          if (conn._context.Register ())
            conn._contextRegistered = true;

          return;
        }

        conn._stream.BeginRead (conn._buffer, 0, _bufferLength, onRead, conn);
      }
    }

    private static void onTimeout (object state)
    {
      var conn = (HttpConnection) state;
      var current = conn._reuses;
      if (conn._socket == null)
        return;

      lock (conn._sync) {
        if (conn._socket == null)
          return;

        if (conn._timeoutCanceled[current])
          return;

        conn.SendError (null, 408);
      }
    }

    // true -> Done processing.
    // false -> Need more input.
    private bool processInput (byte[] data, int length)
    {
      if (_currentLine == null)
        _currentLine = new StringBuilder (64);

      var nread = 0;
      try {
        string line;
        while ((line = readLineFrom (data, _position, length, out nread)) != null) {
          _position += nread;
          if (line.Length == 0) {
            if (_inputState == InputState.RequestLine)
              continue;

            if (_position > 32768)
              _context.ErrorMessage = "Headers too long";

            _currentLine = null;
            return true;
          }

          if (_inputState == InputState.RequestLine) {
            _context.Request.SetRequestLine (line);
            _inputState = InputState.Headers;
          }
          else {
            _context.Request.AddHeader (line);
          }

          if (_context.HasError)
            return true;
        }
      }
      catch (Exception ex) {
        _context.ErrorMessage = ex.Message;
        return true;
      }

      _position += nread;
      if (_position >= 32768) {
        _context.ErrorMessage = "Headers too long";
        return true;
      }

      return false;
    }

    private string readLineFrom (byte[] buffer, int offset, int length, out int read)
    {
      read = 0;

      for (var i = offset; i < length && _lineState != LineState.Lf; i++) {
        read++;

        var b = buffer[i];
        if (b == 13)
          _lineState = LineState.Cr;
        else if (b == 10)
          _lineState = LineState.Lf;
        else
          _currentLine.Append ((char) b);
      }

      if (_lineState != LineState.Lf)
        return null;

      var line = _currentLine.ToString ();

      _currentLine.Length = 0;
      _lineState = LineState.None;

      return line;
    }

    private void removeConnection ()
    {
      if (_lastListener != null)
        _lastListener.RemoveConnection (this);
      else
        _listener.RemoveConnection (this);
    }

    private void unregisterContext ()
    {
      if (!_contextRegistered)
        return;

      _context.Unregister ();
      _contextRegistered = false;
    }

    #endregion

    #region Internal Methods

    internal void Close (bool force)
    {
      if (_socket == null)
        return;

      lock (_sync) {
        if (_socket == null)
          return;

        if (!force) {
          GetResponseStream ().Close (false);
          if (!_context.Response.CloseConnection && _context.Request.FlushInput ()) {
            // Don't close. Keep working.
            _reuses++;
            disposeRequestBuffer ();
            unregisterContext ();
            init ();
            BeginReadRequest ();

            return;
          }
        }
        else if (_outputStream != null) {
          _outputStream.Close (true);
        }

        close ();
      }
    }

    #endregion

    #region Public Methods

    public void BeginReadRequest ()
    {
      if (_buffer == null)
        _buffer = new byte[_bufferLength];

      if (_reuses == 1)
        _timeout = 15000;

      try {
        _timeoutCanceled.Add (_reuses, false);
        _timer.Change (_timeout, Timeout.Infinite);
        _stream.BeginRead (_buffer, 0, _bufferLength, onRead, this);
      }
      catch {
        close ();
      }
    }

    public void Close ()
    {
      Close (false);
    }

    public RequestStream GetRequestStream (long contentLength, bool chunked)
    {
      if (_inputStream != null || _socket == null)
        return _inputStream;

      lock (_sync) {
        if (_socket == null)
          return _inputStream;

        var buff = _requestBuffer.GetBuffer ();
        var len = (int) _requestBuffer.Length;
        disposeRequestBuffer ();
        if (chunked) {
          _context.Response.SendChunked = true;
          _inputStream =
            new ChunkedRequestStream (_stream, buff, _position, len - _position, _context);
        }
        else {
          _inputStream =
            new RequestStream (_stream, buff, _position, len - _position, contentLength);
        }

        return _inputStream;
      }
    }

    public ResponseStream GetResponseStream ()
    {
      // TODO: Can we get this stream before reading the input?

      if (_outputStream != null || _socket == null)
        return _outputStream;

      lock (_sync) {
        if (_socket == null)
          return _outputStream;

        var lsnr = _context.Listener;
        var ignore = lsnr != null ? lsnr.IgnoreWriteExceptions : true;
        _outputStream = new ResponseStream (_stream, _context.Response, ignore);

        return _outputStream;
      }
    }

    public void SendError ()
    {
      SendError (_context.ErrorMessage, _context.ErrorStatus);
    }

    public void SendError (string message, int status)
    {
      if (_socket == null)
        return;

      lock (_sync) {
        if (_socket == null)
          return;

        try {
          var res = _context.Response;
          res.StatusCode = status;
          res.ContentType = "text/html";

          var content = new StringBuilder (64);
          content.AppendFormat ("<html><body><h1>{0} {1}", status, res.StatusDescription);
          if (message != null && message.Length > 0)
            content.AppendFormat (" ({0})</h1></body></html>", message);
          else
            content.Append ("</h1></body></html>");

          var enc = Encoding.UTF8;
          var entity = enc.GetBytes (content.ToString ());
          res.ContentEncoding = enc;
          res.ContentLength64 = entity.LongLength;

          res.Close (entity, true);
        }
        catch {
          Close (true);
        }
      }
    }

    #endregion
  }
}<|MERGE_RESOLUTION|>--- conflicted
+++ resolved
@@ -59,23 +59,7 @@
 {
   internal sealed class HttpConnection
   {
-
-    #region Private Classes
-
-    private class HttpSecureConnectionState
-    {
-        public readonly HttpConnection Connection;
-        public readonly Action<HttpConnection> Callback;
-
-        public HttpSecureConnectionState(HttpConnection connection, Action<HttpConnection> callback)
-        {
-            Connection = connection;
-            Callback = callback;
-        }
-    }
-
-    #endregion
-
+        
     #region Private Fields
 
     private byte[]                _buffer;
@@ -103,38 +87,8 @@
         #endregion
 
 
-<<<<<<< HEAD
 
         #region Constructors
-=======
-    internal HttpConnection (Socket socket, EndPointListener listener)
-    {
-      _socket = socket;
-      _listener = listener;
-      _secure = listener.IsSecure;
-
-      var netStream = new NetworkStream (socket, false);
-      if (_secure) {
-        var conf = listener.SslConfiguration;
-        var sslStream = new SslStream (netStream, false, conf.ClientCertificateValidationCallback);
-        sslStream.AuthenticateAsServer (
-          conf.ServerCertificate,
-          conf.ClientCertificateRequired,
-          conf.EnabledSslProtocols,
-          conf.CheckCertificateRevocation
-        );
-
-        _stream = sslStream;
-      }
-      else {
-        _stream = netStream;
-      }
-
-      _sync = new object ();
-      _timeout = 90000; // 90k ms for first request, 15k ms from then on.
-      _timeoutCanceled = new Dictionary<int, bool> ();
-      _timer = new Timer (onTimeout, this, Timeout.Infinite, Timeout.Infinite);
->>>>>>> 079cd4db
 
         internal HttpConnection(Socket socket, EndPointListener listener)
         {
@@ -158,9 +112,10 @@
                 _stream = netStream;
             }
 
-            _sync = new object();
-            _timeout = 90000; // 90k ms for first request, 15k ms from then on.
-            _timer = new Timer(onTimeout, this, Timeout.Infinite, Timeout.Infinite);
+      _sync = new object ();
+      _timeout = 90000; // 90k ms for first request, 15k ms from then on.
+      _timeoutCanceled = new Dictionary<int, bool> ();
+      _timer = new Timer (onTimeout, this, Timeout.Infinite, Timeout.Infinite);
 
             init();
         }
