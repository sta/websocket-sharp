--- conflicted
+++ resolved
@@ -90,6 +90,7 @@
     static HttpListener ()
     {
       _defaultRealm = "SECRET AREA";
+            DefaultServerString = "websocket-sharp/1.0";
     }
 
     #endregion
@@ -118,11 +119,6 @@
 
       _waitQueue = new List<HttpListenerAsyncResult> ();
       _waitQueueSync = ((ICollection) _waitQueue).SyncRoot;
-    }
-
-    static HttpListener()
-    {
-        DefaultServerString = "websocket-sharp/1.0";
     }
 
     #endregion
@@ -427,35 +423,9 @@
 
     #region Private Methods
 
-<<<<<<< HEAD
-    private static bool HasFlag(Enum enumRef, Enum flag)
-    {
-      long value = Convert.ToInt64(enumRef);
-      long flagVal = Convert.ToInt64(flag);
-
-      return (value & flagVal) == flagVal;
-    }
-
-    private void cleanup (bool force)
-    {
-      lock (_ctxRegistrySync) {
-        if (!force)
-          sendServiceUnavailable ();
-
-        cleanupContextRegistry ();
-        cleanupConnections ();
-        cleanupWaitQueue ();
-      }
-    }
-
     private void cleanupConnections ()
     {
-      var conns = default(HttpConnection[]);
-=======
-    private void cleanupConnections ()
-    {
       HttpConnection[] conns = null;
->>>>>>> 079cd4db
       lock (_connectionsSync) {
         if (_connections.Count == 0)
           return;
@@ -465,8 +435,6 @@
         conns = new HttpConnection[keys.Count];
         keys.CopyTo (conns, 0);
         _connections.Clear ();
-<<<<<<< HEAD
-=======
       }
 
       for (var i = conns.Length - 1; i >= 0; i--)
@@ -491,11 +459,7 @@
         var res = ctx.Response;
         res.StatusCode = (int) HttpStatusCode.ServiceUnavailable;
         res.Close ();
->>>>>>> 079cd4db
-      }
-
-      for (var i = conns.Length - 1; i >= 0; i--)
-        conns[i].Close (true);
+      }
     }
 
     private void cleanupContextRegistry ()
@@ -576,59 +540,9 @@
 
     internal bool AddConnection (HttpConnection connection)
     {
-<<<<<<< HEAD
-      lock (_connectionsSync)
-        _connections[connection] = connection;
-    }
-
-    internal bool Authenticate (HttpListenerContext context)
-    {
-      var schm = SelectAuthenticationScheme (context);
-      if (schm == AuthenticationSchemes.Anonymous)
-        return true;
-
-      var basicAllowed = HasFlag(schm, AuthenticationSchemes.Basic);
-      var digestAllowed = HasFlag(schm, AuthenticationSchemes.Digest);
-      if (!basicAllowed && !digestAllowed) {
-        context.Response.Close (HttpStatusCode.Forbidden);
-=======
       if (!_listening)
->>>>>>> 079cd4db
         return false;
 
-<<<<<<< HEAD
-      var realm = Realm;
-      var req = context.Request;
-      if (basicAllowed) {
-        var user = HttpUtility.CreateUser(
-          req.Headers["Authorization"], AuthenticationSchemes.Basic, realm, req.HttpMethod, UserCredentialsFinder);
-
-        if (user != null && user.Identity.IsAuthenticated) {
-          context.User = user;
-          return true;
-        }
-      }
-
-      if (digestAllowed) {
-        var user = HttpUtility.CreateUser(
-          req.Headers["Authorization"], AuthenticationSchemes.Digest, realm, req.HttpMethod, UserCredentialsFinder);
-
-        if (user != null && user.Identity.IsAuthenticated) {
-          context.User = user;
-          return true;
-        }
-      }
-
-      if (!digestAllowed)
-        context.Response.CloseWithAuthChallenge (
-          AuthenticationChallenge.CreateBasicChallenge (realm).ToBasicString ());
-
-      else
-        context.Response.CloseWithAuthChallenge (
-          AuthenticationChallenge.CreateDigestChallenge (realm).ToDigestString ());
-
-      return false;
-=======
       lock (_connectionsSync) {
         if (!_listening)
           return false;
@@ -636,7 +550,6 @@
         _connections[connection] = connection;
         return true;
       }
->>>>>>> 079cd4db
     }
 
     internal HttpListenerAsyncResult BeginGetContext (HttpListenerAsyncResult asyncResult)
@@ -902,10 +815,6 @@
 
       _listening = false;
       EndPointManager.RemoveListener (this);
-<<<<<<< HEAD
-      sendServiceUnavailable ();
-            cleanupConnections();
-=======
 
       lock (_ctxRegistrySync)
         cleanupContextQueue (true);
@@ -913,7 +822,6 @@
       cleanupContextRegistry ();
       cleanupConnections ();
       cleanupWaitQueue (new HttpListenerException (995, "The listener is stopped."));
->>>>>>> 079cd4db
     }
 
     #endregion
