--- conflicted
+++ resolved
@@ -1226,38 +1226,25 @@
       var data = new PayloadData (code, reason);
       var send = !code.IsReserved ();
 
-<<<<<<< HEAD
-    private void closeAsync (
-      PayloadData payloadData, bool send, bool receive, bool received
-    )
-    {
-      Action<PayloadData, bool, bool, bool> closer = close;
+      closeAsync (data, send, false);
+    }
+
+    private void closeAsync (PayloadData payloadData, bool send, bool received)
+    {
+      Action<PayloadData, bool, bool> closer = close;
+
       if (isWindows())
       {
         closer.BeginInvoke (
-          payloadData, send, receive, received, ar => closer.EndInvoke (ar), null
+          payloadData, send, received, ar => closer.EndInvoke(ar), null
         );
       }
       else
       {
-        var workTask = Task.Run(() =>      closer.Invoke (
-          payloadData, send, receive, received
+        var workTask = Task.Run(() => closer.Invoke(
+          payloadData, send, receive
         ));
       }
-
-
-=======
-      closeAsync (data, send, false);
->>>>>>> 8e175845
-    }
-
-    private void closeAsync (PayloadData payloadData, bool send, bool received)
-    {
-      Action<PayloadData, bool, bool> closer = close;
-
-      closer.BeginInvoke (
-        payloadData, send, received, ar => closer.EndInvoke (ar), null
-      );
     }
 
     private bool closeHandshake (
@@ -1866,18 +1853,10 @@
       string msg;
 
       if (!checkReceivedFrame (frame, out msg))
-<<<<<<< HEAD
-      {
-          throw new WebSocketException (CloseStatusCode.ProtocolError, msg);
-      }
-        
-      frame.Unmask();
-=======
         throw new WebSocketException (CloseStatusCode.ProtocolError, msg);
 
       frame.Unmask ();
 
->>>>>>> 8e175845
       return frame.IsFragment
              ? processFragmentFrame (frame)
              : frame.IsData
@@ -2160,7 +2139,7 @@
     )
     {
       Func<Opcode, Stream, bool> sender = send;
-<<<<<<< HEAD
+
       if (isWindows())
       {
         sender.BeginInvoke (
@@ -2169,13 +2148,16 @@
           ar => {
             try {
               var sent = sender.EndInvoke (ar);
+
               if (completed != null)
                 completed (sent);
             }
             catch (Exception ex) {
-              _logger.Error (ex.ToString ());
+              _logger.Error (ex.Message);
+              _logger.Debug (ex.ToString ());
+
               error (
-                "An error has occurred during the callback for an async send.",
+                "An exception has occurred during the callback for an async send.",
                 ex
               );
             }
@@ -2183,8 +2165,8 @@
           null
         );
       }
-      else {
-
+      else
+      {
         System.Threading.Tasks.Task.Run( () => {
           return sender.Invoke (
             opcode,
@@ -2203,34 +2185,8 @@
               );
             }
         });
-
-      }
-
-=======
-
-      sender.BeginInvoke (
-        opcode,
-        stream,
-        ar => {
-          try {
-            var sent = sender.EndInvoke (ar);
-
-            if (completed != null)
-              completed (sent);
-          }
-          catch (Exception ex) {
-            _logger.Error (ex.Message);
-            _logger.Debug (ex.ToString ());
-
-            error (
-              "An exception has occurred during the callback for an async send.",
-              ex
-            );
-          }
-        },
-        null
-      );
->>>>>>> 8e175845
+      }
+     
     }
 
     private bool sendBytes (byte[] bytes)
@@ -2767,126 +2723,6 @@
     #region Public Methods
 
     /// <summary>
-<<<<<<< HEAD
-    /// Accepts the handshake request.
-    /// </summary>
-    /// <remarks>
-    /// This method does nothing if the handshake request has already been
-    /// accepted.
-    /// </remarks>
-    /// <exception cref="InvalidOperationException">
-    ///   <para>
-    ///   This instance is a client.
-    ///   </para>
-    ///   <para>
-    ///   -or-
-    ///   </para>
-    ///   <para>
-    ///   The close process is in progress.
-    ///   </para>
-    ///   <para>
-    ///   -or-
-    ///   </para>
-    ///   <para>
-    ///   The connection has already been closed.
-    ///   </para>
-    /// </exception>
-    public void Accept ()
-    {
-      if (_client) {
-        var msg = "This instance is a client.";
-        throw new InvalidOperationException (msg);
-      }
-
-      if (_readyState == WebSocketState.Closing) {
-        var msg = "The close process is in progress.";
-        throw new InvalidOperationException (msg);
-      }
-
-      if (_readyState == WebSocketState.Closed) {
-        var msg = "The connection has already been closed.";
-        throw new InvalidOperationException (msg);
-      }
-
-      if (accept ())
-        open ();
-    }
-
-    /// <summary>
-    /// Accepts the handshake request asynchronously.
-    /// </summary>
-    /// <remarks>
-    ///   <para>
-    ///   This method does not wait for the accept process to be complete.
-    ///   </para>
-    ///   <para>
-    ///   This method does nothing if the handshake request has already been
-    ///   accepted.
-    ///   </para>
-    /// </remarks>
-    /// <exception cref="InvalidOperationException">
-    ///   <para>
-    ///   This instance is a client.
-    ///   </para>
-    ///   <para>
-    ///   -or-
-    ///   </para>
-    ///   <para>
-    ///   The close process is in progress.
-    ///   </para>
-    ///   <para>
-    ///   -or-
-    ///   </para>
-    ///   <para>
-    ///   The connection has already been closed.
-    ///   </para>
-    /// </exception>
-    public void AcceptAsync ()
-    {
-      if (_client) {
-        var msg = "This instance is a client.";
-        throw new InvalidOperationException (msg);
-      }
-
-      if (_readyState == WebSocketState.Closing) {
-        var msg = "The close process is in progress.";
-        throw new InvalidOperationException (msg);
-      }
-
-      if (_readyState == WebSocketState.Closed) {
-        var msg = "The connection has already been closed.";
-        throw new InvalidOperationException (msg);
-      }
-
-      Func<bool> acceptor = accept;
-
-      if (isWindows())
-      {
-        acceptor.BeginInvoke (
-          ar => {
-            if (acceptor.EndInvoke (ar))
-              open ();
-          },
-          null
-        );
-      }
-      else
-      {
-        System.Threading.Tasks.Task.Run(() => {
-          return acceptor.Invoke();
-        }).ContinueWith((x) => {
-          if (x.Result)
-          {
-            open();
-          }
-        });
-      }
-
-    }
-
-    /// <summary>
-=======
->>>>>>> 8e175845
     /// Closes the connection.
     /// </summary>
     /// <remarks>
