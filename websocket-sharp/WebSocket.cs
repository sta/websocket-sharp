#region License
/*
 * WebSocket.cs
 *
 * A C# implementation of the WebSocket interface.
 *
 * This code is derived from WebSocket.java
 * (http://github.com/adamac/Java-WebSocket-client).
 *
 * The MIT License
 *
 * Copyright (c) 2009 Adam MacBeth
 * Copyright (c) 2010-2014 sta.blockhead
 *
 * Permission is hereby granted, free of charge, to any person obtaining a copy
 * of this software and associated documentation files (the "Software"), to deal
 * in the Software without restriction, including without limitation the rights
 * to use, copy, modify, merge, publish, distribute, sublicense, and/or sell
 * copies of the Software, and to permit persons to whom the Software is
 * furnished to do so, subject to the following conditions:
 *
 * The above copyright notice and this permission notice shall be included in
 * all copies or substantial portions of the Software.
 *
 * THE SOFTWARE IS PROVIDED "AS IS", WITHOUT WARRANTY OF ANY KIND, EXPRESS OR
 * IMPLIED, INCLUDING BUT NOT LIMITED TO THE WARRANTIES OF MERCHANTABILITY,
 * FITNESS FOR A PARTICULAR PURPOSE AND NONINFRINGEMENT. IN NO EVENT SHALL THE
 * AUTHORS OR COPYRIGHT HOLDERS BE LIABLE FOR ANY CLAIM, DAMAGES OR OTHER
 * LIABILITY, WHETHER IN AN ACTION OF CONTRACT, TORT OR OTHERWISE, ARISING FROM,
 * OUT OF OR IN CONNECTION WITH THE SOFTWARE OR THE USE OR OTHER DEALINGS IN
 * THE SOFTWARE.
 */
#endregion

using System;
using System.Collections;
using System.Collections.Generic;
using System.Collections.Specialized;
using System.Diagnostics;
using System.IO;
using System.Net.Security;
using System.Net.Sockets;
using System.Security.Cryptography;
using System.Text;
using System.Threading;
using WebSocketSharp.Net;
using WebSocketSharp.Net.WebSockets;

namespace WebSocketSharp
{
<<<<<<< HEAD
	using System.Threading.Tasks;

	/// <summary>
	/// Implements the WebSocket interface.
	/// </summary>
	/// <remarks>
	/// The WebSocket class provides a set of methods and properties for two-way communication using
	/// the WebSocket protocol (<see href="http://tools.ietf.org/html/rfc6455">RFC 6455</see>).
	/// </remarks>
	public class WebSocket : IDisposable
	{
		private AuthenticationChallenge _authChallenge;
		private string _base64Key;
		private RemoteCertificateValidationCallback _certValidationCallback;
		private bool _client;
		private Action _closeContext;
		private CompressionMethod _compression;
		private WebSocketContext _context;
		private CookieCollection _cookies;
		private NetworkCredential _credentials;
		private string _extensions;
		private AutoResetEvent _exitReceiving;
		private object _forConn;
		private object _forEvent;
		private object _forMessageEventQueue;
		private object _forSend;
		private const string _guid = "258EAFA5-E914-47DA-95CA-C5AB0DC85B11";
		private Func<WebSocketContext, string> _handshakeRequestChecker;
		private Queue<MessageEventArgs> _messageEventQueue;
		private uint _nonceCount;
		private string _origin;
		private bool _preAuth;
		private string _protocol;
		private string[] _protocols;
		private NetworkCredential _proxyCredentials;
		private Uri _proxyUri;
		private volatile WebSocketState _readyState;
		private AutoResetEvent _receivePong;
		private bool _secure;
		private Stream _stream;
		private TcpClient _tcpClient;
		private Uri _uri;
		private const string _version = "13";

		internal const int FragmentLength = 1016; // Max value is int.MaxValue - 14.

		private WebSocket()
		{
			_exitReceiving = new AutoResetEvent(false);
			_receivePong = new AutoResetEvent(false);
		}

		// As server
		internal WebSocket(HttpListenerWebSocketContext context, string protocol)
			: this()
		{
			_context = context;
			_protocol = protocol;

			_closeContext = context.Close;
			_secure = context.IsSecureConnection;
			_stream = context.Stream;

			init();
		}

		// As server
		internal WebSocket(TcpListenerWebSocketContext context, string protocol)
			: this()
		{
			_context = context;
			_protocol = protocol;

			_closeContext = context.Close;
			_secure = context.IsSecureConnection;
			_stream = context.Stream;

			init();
		}

		/// <summary>
		/// Initializes a new instance of the <see cref="WebSocket"/> class with the specified
		/// WebSocket URL and subprotocols.
		/// </summary>
		/// <param name="url">
		/// A <see cref="string"/> that represents the WebSocket URL to connect.
		/// </param>
		/// <param name="protocols">
		/// An array of <see cref="string"/> that contains the WebSocket subprotocols if any.
		/// Each value of <paramref name="protocols"/> must be a token defined in
		/// <see href="http://tools.ietf.org/html/rfc2616#section-2.2">RFC 2616</see>.
		/// </param>
		/// <exception cref="ArgumentException">
		///   <para>
		///   <paramref name="url"/> is invalid.
		///   </para>
		///   <para>
		///   -or-
		///   </para>
		///   <para>
		///   <paramref name="protocols"/> is invalid.
		///   </para>
		/// </exception>
		/// <exception cref="ArgumentNullException">
		/// <paramref name="url"/> is <see langword="null"/>.
		/// </exception>
		public WebSocket(string url, params string[] protocols)
			: this()
		{
			if (url == null)
				throw new ArgumentNullException("url");

			string msg;
			if (!url.TryCreateWebSocketUri(out _uri, out msg))
				throw new ArgumentException(msg, "url");

			if (protocols != null && protocols.Length > 0)
			{
				msg = protocols.CheckIfValidProtocols();
				if (msg != null)
					throw new ArgumentException(msg, "protocols");

				_protocols = protocols;
			}

			_base64Key = CreateBase64Key();
			_client = true;
			_secure = _uri.Scheme == "wss";

			init();
		}

		internal CookieCollection CookieCollection
		{
			get
			{
				return _cookies;
			}
		}

		// As server
		internal Func<WebSocketContext, string> CustomHandshakeRequestChecker
		{
			get
			{
				return _handshakeRequestChecker ?? (context => null);
			}

			set
			{
				_handshakeRequestChecker = value;
			}
		}

		internal bool IsConnected
		{
			get
			{
				return _readyState == WebSocketState.Open || _readyState == WebSocketState.Closing;
			}
		}

		/// <summary>
		/// Gets or sets the compression method used to compress the message on the WebSocket
		/// connection.
		/// </summary>
		/// <value>
		/// One of the <see cref="CompressionMethod"/> enum values, indicates the compression method
		/// used to compress the message. The default value is <see cref="CompressionMethod.None"/>.
		/// </value>
		public CompressionMethod Compression
		{
			get
			{
				return _compression;
			}

			set
			{
				lock (_forConn)
				{
					var msg = checkIfAvailable("Set operation of Compression", false, false);
					if (msg != null)
					{
						error(msg);

						return;
					}

					_compression = value;
				}
			}
		}

		/// <summary>
		/// Gets the HTTP cookies included in the WebSocket connection request and response.
		/// </summary>
		/// <value>
		/// An IEnumerable&lt;Cookie&gt; instance that provides an enumerator which supports the
		/// iteration over the collection of the cookies.
		/// </value>
		public IEnumerable<Cookie> Cookies
		{
			get
			{
				lock (_cookies.SyncRoot)
					foreach (Cookie cookie in _cookies)
						yield return cookie;
			}
		}

		/// <summary>
		/// Gets the credentials for the HTTP authentication (Basic/Digest).
		/// </summary>
		/// <value>
		/// A <see cref="NetworkCredential"/> that represents the credentials for the HTTP
		/// authentication. The default value is <see langword="null"/>.
		/// </value>
		public NetworkCredential Credentials
		{
			get
			{
				return _credentials;
			}
		}

		/// <summary>
		/// Gets the WebSocket extensions selected by the server.
		/// </summary>
		/// <value>
		/// A <see cref="string"/> that represents the extensions if any. The default value is
		/// <see cref="String.Empty"/>.
		/// </value>
		public string Extensions
		{
			get
			{
				return _extensions ?? String.Empty;
			}
		}

		/// <summary>
		/// Gets a value indicating whether the WebSocket connection is alive.
		/// </summary>
		/// <value>
		/// <c>true</c> if the connection is alive; otherwise, <c>false</c>.
		/// </value>
		public bool IsAlive
		{
			get
			{
				return Ping();
			}
		}

		/// <summary>
		/// Gets a value indicating whether the WebSocket connection is secure.
		/// </summary>
		/// <value>
		/// <c>true</c> if the connection is secure; otherwise, <c>false</c>.
		/// </value>
		public bool IsSecure
		{
			get
			{
				return _secure;
			}
		}

		/// <summary>
		/// Gets or sets the value of the Origin header to send with the WebSocket connection request
		/// to the server.
		/// </summary>
		/// <remarks>
		/// The <see cref="WebSocket"/> sends the Origin header if this property has any.
		/// </remarks>
		/// <value>
		///   <para>
		///   A <see cref="string"/> that represents the value of the
		///   <see href="http://tools.ietf.org/html/rfc6454#section-7">HTTP Origin
		///   header</see> to send. The default value is <see langword="null"/>.
		///   </para>
		///   <para>
		///   The Origin header has the following syntax:
		///   <c>&lt;scheme&gt;://&lt;host&gt;[:&lt;port&gt;]</c>
		///   </para>
		/// </value>
		public string Origin
		{
			get
			{
				return _origin;
			}

			set
			{
				lock (_forConn)
				{
					var msg = checkIfAvailable("Set operation of Origin", false, false);
					if (msg == null)
					{
						if (value.IsNullOrEmpty())
						{
							_origin = value;
							return;
						}

						Uri origin;
						if (!Uri.TryCreate(value, UriKind.Absolute, out origin) || origin.Segments.Length > 1)
							msg = "The syntax of Origin must be '<scheme>://<host>[:<port>]'.";
					}

					if (msg != null)
					{
						error(msg);

						return;
					}

					_origin = value.TrimEnd('/');
				}
			}
		}

		/// <summary>
		/// Gets the WebSocket subprotocol selected by the server.
		/// </summary>
		/// <value>
		/// A <see cref="string"/> that represents the subprotocol if any. The default value is
		/// <see cref="String.Empty"/>.
		/// </value>
		public string Protocol
		{
			get
			{
				return _protocol ?? String.Empty;
			}

			internal set
			{
				_protocol = value;
			}
		}

		/// <summary>
		/// Gets the state of the WebSocket connection.
		/// </summary>
		/// <value>
		/// One of the <see cref="WebSocketState"/> enum values, indicates the state of the WebSocket
		/// connection. The default value is <see cref="WebSocketState.Connecting"/>.
		/// </value>
		public WebSocketState ReadyState
		{
			get
			{
				return _readyState;
			}
		}

		/// <summary>
		/// Gets or sets the callback used to validate the certificate supplied by the server.
		/// </summary>
		/// <remarks>
		/// If the value of this property is <see langword="null"/>, the validation does nothing with
		/// the server certificate, always returns valid.
		/// </remarks>
		/// <value>
		/// A <see cref="RemoteCertificateValidationCallback"/> delegate that references the method(s)
		/// used to validate the server certificate. The default value is <see langword="null"/>.
		/// </value>
		public RemoteCertificateValidationCallback ServerCertificateValidationCallback
		{
			get
			{
				return _certValidationCallback;
			}

			set
			{
				lock (_forConn)
				{
					var msg = checkIfAvailable(
					  "Set operation of ServerCertificateValidationCallback", false, false);

					if (msg != null)
					{
						error(msg);

						return;
					}

					_certValidationCallback = value;
				}
			}
		}

		/// <summary>
		/// Gets the WebSocket URL to connect.
		/// </summary>
		/// <value>
		/// A <see cref="Uri"/> that represents the WebSocket URL to connect.
		/// </value>
		public Uri Url
		{
			get
			{
				return _client
					   ? _uri
					   : _context.RequestUri;
			}
		}

		public TimeSpan WaitTime { get; set; }

		/// <summary>
		/// Occurs when the WebSocket connection has been closed.
		/// </summary>
		public event EventHandler<CloseEventArgs> OnClose;

		/// <summary>
		/// Occurs when the <see cref="WebSocket"/> gets an error.
		/// </summary>
		public event EventHandler<ErrorEventArgs> OnError;

		/// <summary>
		/// Occurs when the <see cref="WebSocket"/> receives a message.
		/// </summary>
		public event EventHandler<MessageEventArgs> OnMessage;

		/// <summary>
		/// Occurs when the WebSocket connection has been established.
		/// </summary>
		public event EventHandler OnOpen;

		// As server
		private bool acceptHandshake()
		{
			var msg = checkIfValidHandshakeRequest(_context);
			if (msg != null)
			{
				error("An error has occurred while connecting.");
				Close(HttpStatusCode.BadRequest);

				return false;
			}

			if (_protocol != null && !_context.SecWebSocketProtocols.Contains(protocol => protocol == _protocol))
				_protocol = null;

			var extensions = _context.Headers["Sec-WebSocket-Extensions"];
			if (!string.IsNullOrEmpty(extensions))
				processSecWebSocketExtensionsHeader(extensions);

			return sendHttpResponse(createHandshakeResponse());
		}

		private string checkIfAvailable(
		  string operation, bool availableAsServer, bool availableAsConnected)
		{
			return !_client && !availableAsServer
				   ? operation + " isn't available as a server."
				   : !availableAsConnected
					 ? _readyState.CheckIfConnectable()
					 : null;
		}

		private string checkIfCanConnect()
		{
			return !_client && _readyState == WebSocketState.Closed
				   ? "Connect isn't available to reconnect as a server."
				   : _readyState.CheckIfConnectable();
		}

		// As server
		private string checkIfValidHandshakeRequest(WebSocketContext context)
		{
			var headers = context.Headers;
			return context.RequestUri == null
				   ? "Invalid request url."
				   : !context.IsWebSocketRequest
					 ? "Not WebSocket connection request."
					 : !validateSecWebSocketKeyHeader(headers["Sec-WebSocket-Key"])
					   ? "Invalid Sec-WebSocket-Key header."
					   : !validateSecWebSocketVersionClientHeader(headers["Sec-WebSocket-Version"])
						 ? "Invalid Sec-WebSocket-Version header."
						 : CustomHandshakeRequestChecker(context);
		}

		// As client
		private string checkIfValidHandshakeResponse(HttpResponse response)
		{
			var headers = response.Headers;
			return response.IsUnauthorized
				   ? "HTTP authentication is required."
				   : !response.IsWebSocketResponse
					 ? "Not WebSocket connection response."
					 : !validateSecWebSocketAcceptHeader(headers["Sec-WebSocket-Accept"])
					   ? "Invalid Sec-WebSocket-Accept header."
					   : !validateSecWebSocketProtocolHeader(headers["Sec-WebSocket-Protocol"])
						 ? "Invalid Sec-WebSocket-Protocol header."
						 : !validateSecWebSocketExtensionsHeader(headers["Sec-WebSocket-Extensions"])
						   ? "Invalid Sec-WebSocket-Extensions header."
						   : !validateSecWebSocketVersionServerHeader(headers["Sec-WebSocket-Version"])
							 ? "Invalid Sec-WebSocket-Version header."
							 : null;
		}

		private void close(CloseStatusCode code, string reason, bool wait)
		{
			close(new PayloadData(((ushort)code).Append(reason)), !code.IsReserved(), wait);
		}

		private void close(PayloadData payload, bool send, bool wait)
		{
			lock (_forConn)
			{
				if (_readyState == WebSocketState.Closing || _readyState == WebSocketState.Closed)
				{
					return;
				}

				_readyState = WebSocketState.Closing;
			}

			var e = new CloseEventArgs(payload);
			e.WasClean =
			  _client
			  ? closeHandshake(
				  send ? WebSocketFrame.CreateCloseFrame(payload, true).ToByteArray() : null,
				  TimeSpan.FromMilliseconds(wait ? 5000 : 0),
				  closeClientResources)
			  : closeHandshake(
				  send ? WebSocketFrame.CreateCloseFrame(payload, false).ToByteArray() : null,
				  TimeSpan.FromMilliseconds(wait ? 1000 : 0),
				  closeServerResources);

			_readyState = WebSocketState.Closed;
			try
			{
				OnClose.Emit(this, e);
			}
			catch (Exception ex)
			{
				error("An exception has occurred while OnClose.", ex);
			}
		}

		private void closeAsync(PayloadData payload, bool send, bool wait)
		{
			Action<PayloadData, bool, bool> closer = close;
			closer.BeginInvoke(payload, send, wait, ar => closer.EndInvoke(ar), null);
		}

		// As client
		private void closeClientResources()
		{
			if (_stream != null)
			{
				_stream.Dispose();
				_stream = null;
			}

			if (_tcpClient != null)
			{
				_tcpClient.Close();
				_tcpClient = null;
			}
		}

		private bool closeHandshake(byte[] frameAsBytes, TimeSpan millisecondsTimeout, Action release)
		{
			var sent = frameAsBytes != null && writeBytes(frameAsBytes);
			var received =
			  millisecondsTimeout.Equals(TimeSpan.Zero) ||
			  (sent && _exitReceiving != null && _exitReceiving.WaitOne(millisecondsTimeout));

			release();
			if (_receivePong != null)
			{
				_receivePong.Close();
				_receivePong = null;
			}

			if (_exitReceiving != null)
			{
				_exitReceiving.Close();
				_exitReceiving = null;
			}

			var result = sent && received;

			return result;
		}

		// As server
		private void closeServerResources()
		{
			if (_closeContext == null)
				return;

			_closeContext();
			_closeContext = null;
			_stream = null;
			_context = null;
		}

		private bool concatenateFragmentsInto(Stream dest)
		{
			while (true)
			{
				var frame = WebSocketFrame.Read(_stream, true);
				if (frame.IsFinal)
				{
					/* FINAL */

					// CONT
					if (frame.IsContinuation)
					{
						dest.WriteBytes(frame.PayloadData.ApplicationData);
						break;
					}

					// PING
					if (frame.IsPing)
					{
						processPingFrame(frame);
						continue;
					}

					// PONG
					if (frame.IsPong)
					{
						processPongFrame(frame);
						continue;
					}

					// CLOSE
					if (frame.IsClose)
						return processCloseFrame(frame);
				}
				else
				{
					/* MORE */

					// CONT
					if (frame.IsContinuation)
					{
						dest.WriteBytes(frame.PayloadData.ApplicationData);
						continue;
					}
				}

				// ?
				return processUnsupportedFrame(
				  frame,
				  CloseStatusCode.IncorrectData,
				  "An incorrect data has been received while receiving fragmented data.");
			}

			return true;
		}

		private bool connect()
		{
			lock (_forConn)
			{
				var msg = _readyState.CheckIfConnectable();
				if (msg != null)
				{
					error(msg);

					return false;
				}

				try
				{
					if (_client ? doHandshake() : acceptHandshake())
					{
						_readyState = WebSocketState.Open;
						return true;
					}
				}
				catch (Exception ex)
				{
					processException(ex, "An exception has occurred while connecting.");
				}

				return false;
			}
		}

		// As client
		private string createExtensions()
		{
			var buff = new StringBuilder(32);

			if (_compression != CompressionMethod.None)
				buff.Append(_compression.ToExtensionString());

			return buff.Length > 0
				   ? buff.ToString()
				   : null;
		}

		// As server
		private HttpResponse createHandshakeCloseResponse(HttpStatusCode code)
		{
			var res = HttpResponse.CreateCloseResponse(code);
			res.Headers["Sec-WebSocket-Version"] = _version;

			return res;
		}

		// As client
		private HttpRequest createHandshakeRequest()
		{
			var req = HttpRequest.CreateWebSocketRequest(_uri);

			var headers = req.Headers;
			if (!_origin.IsNullOrEmpty())
				headers["Origin"] = _origin;

			headers["Sec-WebSocket-Key"] = _base64Key;

			if (_protocols != null)
				headers["Sec-WebSocket-Protocol"] = _protocols.ToString(", ");

			var extensions = createExtensions();
			if (extensions != null)
				headers["Sec-WebSocket-Extensions"] = extensions;

			headers["Sec-WebSocket-Version"] = _version;

			AuthenticationResponse authRes = null;
			if (_authChallenge != null && _credentials != null)
			{
				authRes = new AuthenticationResponse(_authChallenge, _credentials, _nonceCount);
				_nonceCount = authRes.NonceCount;
			}
			else if (_preAuth)
			{
				authRes = new AuthenticationResponse(_credentials);
			}

			if (authRes != null)
				headers["Authorization"] = authRes.ToString();

			if (_cookies.Count > 0)
				req.SetCookies(_cookies);

			return req;
		}

		// As server
		private HttpResponse createHandshakeResponse()
		{
			var res = HttpResponse.CreateWebSocketResponse();

			var headers = res.Headers;
			headers["Sec-WebSocket-Accept"] = CreateResponseKey(_base64Key);

			if (_protocol != null)
				headers["Sec-WebSocket-Protocol"] = _protocol;

			if (_extensions != null)
				headers["Sec-WebSocket-Extensions"] = _extensions;

			if (_cookies.Count > 0)
				res.SetCookies(_cookies);

			return res;
		}

		private MessageEventArgs dequeueFromMessageEventQueue()
		{
			lock (_forMessageEventQueue)
				return _messageEventQueue.Count > 0
					   ? _messageEventQueue.Dequeue()
					   : null;
		}

		// As client
		private bool doHandshake()
		{
			setClientStream();
			var res = sendHandshakeRequest();
			var msg = checkIfValidHandshakeResponse(res);
			if (msg != null)
			{
				msg = "An error has occurred while connecting.";
				error(msg);
				close(CloseStatusCode.Abnormal, msg, false);

				return false;
			}

			var cookies = res.Cookies;
			if (cookies.Count > 0)
				_cookies.SetOrRemove(cookies);

			return true;
		}

		private void enqueueToMessageEventQueue(MessageEventArgs e)
		{
			lock (_forMessageEventQueue)
				_messageEventQueue.Enqueue(e);
		}

		private void error(string message, Exception exception = null)
		{
			try
			{
				OnError.Emit(this, new ErrorEventArgs(message, exception));
			}
			catch
			{
			}
		}

		private void init()
		{
			_compression = CompressionMethod.None;
			_cookies = new CookieCollection();
			_forConn = new object();
			_forEvent = new object();
			_forSend = new object();
			_messageEventQueue = new Queue<MessageEventArgs>();
			_forMessageEventQueue = ((ICollection)_messageEventQueue).SyncRoot;
			_readyState = WebSocketState.Connecting;
		}

		private void open()
		{
			try
			{
				this.StartReceiving();

				lock (_forEvent)
				{
					try
					{
						OnOpen.Emit(this, EventArgs.Empty);
					}
					catch (Exception ex)
					{
						processException(ex, "An exception has occurred while OnOpen.");
					}
				}
			}
			catch (Exception ex)
			{
				processException(ex, "An exception has occurred while opening.");
			}
		}

		private bool processCloseFrame(WebSocketFrame frame)
		{
			var payload = frame.PayloadData;
			close(payload, !payload.IncludesReservedCloseStatusCode, false);

			return false;
		}

		private bool processDataFrame(WebSocketFrame frame)
		{
			var e = frame.IsCompressed
					? new MessageEventArgs(
						frame.Opcode, frame.PayloadData.ApplicationData.Decompress(_compression))
					: new MessageEventArgs(frame.Opcode, frame.PayloadData.ToByteArray());

			enqueueToMessageEventQueue(e);
			return true;
		}

		private void processException(Exception exception, string message)
		{
			var code = CloseStatusCode.Abnormal;
			var reason = message;
			if (exception is WebSocketException)
			{
				var wsex = (WebSocketException)exception;
				code = wsex.Code;
				reason = wsex.Message;
			}

			error(message ?? code.GetMessage(), exception);
			if (_readyState == WebSocketState.Connecting && !_client)
			{
				Close(HttpStatusCode.BadRequest);
			}
			else
			{
				close(code, reason ?? code.GetMessage(), false);
			}
		}

		private bool processFragmentedFrame(WebSocketFrame frame)
		{
			return frame.IsContinuation || this.processFragments(frame);
		}

		private bool processFragments(WebSocketFrame first)
		{
			using (var buff = new MemoryStream())
			{
				buff.WriteBytes(first.PayloadData.ApplicationData);
				if (!concatenateFragmentsInto(buff))
					return false;

				byte[] data;
				if (_compression != CompressionMethod.None)
				{
					data = buff.DecompressToArray(_compression);
				}
				else
				{
					buff.Close();
					data = buff.ToArray();
				}

				enqueueToMessageEventQueue(new MessageEventArgs(first.Opcode, data));
				return true;
			}
		}

		private bool processPingFrame(WebSocketFrame frame)
		{
			var mask = _client ? Mask.Mask : Mask.Unmask;

			return send(WebSocketFrame.CreatePongFrame(frame.PayloadData.ToByteArray(), mask == Mask.Mask).ToByteArray());
		}

		private bool processPongFrame(WebSocketFrame frame)
		{
			_receivePong.Set();

			return true;
		}

		// As server
		private void processSecWebSocketExtensionsHeader(string value)
		{
			var buff = new StringBuilder(32);

			var compress = false;
			foreach (var extension in value.SplitHeaderValue(','))
			{
				var trimed = extension.Trim();
				var unprefixed = trimed.RemovePrefix("x-webkit-");
				if (!compress && unprefixed.IsCompressionExtension())
				{
					var method = unprefixed.ToCompressionMethod();
					if (method != CompressionMethod.None)
					{
						_compression = method;
						compress = true;

						buff.Append(trimed + ", ");
					}
				}
			}

			var len = buff.Length;
			if (len > 0)
			{
				buff.Length = len - 2;
				_extensions = buff.ToString();
			}
		}

		private bool processUnsupportedFrame(WebSocketFrame frame, CloseStatusCode code, string reason)
		{
			processException(new WebSocketException(code, reason), null);

			return false;
		}

		private bool processWebSocketFrame(WebSocketFrame frame)
		{
			return frame.IsCompressed && _compression == CompressionMethod.None
				   ? processUnsupportedFrame(
					   frame,
					   CloseStatusCode.IncorrectData,
					   "A compressed data has been received without available decompression method.")
				   : frame.IsFragmented
					 ? processFragmentedFrame(frame)
					 : frame.IsData
					   ? processDataFrame(frame)
					   : frame.IsPing
						 ? processPingFrame(frame)
						 : frame.IsPong
						   ? processPongFrame(frame)
						   : frame.IsClose
							 ? processCloseFrame(frame)
							 : processUnsupportedFrame(frame, CloseStatusCode.PolicyViolation, null);
		}

		private bool send(byte[] frameAsBytes)
		{
			lock (_forConn)
			{
				if (_readyState != WebSocketState.Open)
				{
					return false;
				}

				return writeBytes(frameAsBytes);
			}
		}

		private bool send(Opcode opcode, Stream stream)
		{
			lock (_forSend)
			{
				var src = stream;
				var compressed = false;
				var sent = false;
				try
				{
					if (_compression != CompressionMethod.None)
					{
						stream = stream.Compress(_compression);
						compressed = true;
					}

					sent = send(opcode, _client ? Mask.Mask : Mask.Unmask, stream, compressed);
					if (!sent)
						error("Sending a data has been interrupted.");
				}
				catch (Exception ex)
				{
					error("An exception has occurred while sending a data.", ex);
				}
				finally
				{
					if (compressed)
						stream.Dispose();

					src.Dispose();
				}

				return sent;
			}
		}

		private bool send(Opcode opcode, Mask mask, Stream stream, bool compressed)
		{
			var len = stream.Length;

			/* Not fragmented */

			if (len == 0)
				return send(Fin.Final, opcode, mask, new byte[0], compressed);

			var quo = len / FragmentLength;
			var rem = (int)(len % FragmentLength);

			byte[] buff = null;
			if (quo == 0)
			{
				buff = new byte[rem];
				return stream.Read(buff, 0, rem) == rem &&
					   send(Fin.Final, opcode, mask, buff, compressed);
			}

			buff = new byte[FragmentLength];
			if (quo == 1 && rem == 0)
				return stream.Read(buff, 0, FragmentLength) == FragmentLength &&
					   send(Fin.Final, opcode, mask, buff, compressed);

			/* Send fragmented */

			// Begin
			if (stream.Read(buff, 0, FragmentLength) != FragmentLength ||
				!send(Fin.More, opcode, mask, buff, compressed))
				return false;

			var n = rem == 0 ? quo - 2 : quo - 1;
			for (long i = 0; i < n; i++)
				if (stream.Read(buff, 0, FragmentLength) != FragmentLength ||
					!send(Fin.More, Opcode.Cont, mask, buff, compressed))
					return false;

			// End
			if (rem == 0)
				rem = FragmentLength;
			else
				buff = new byte[rem];

			return stream.Read(buff, 0, rem) == rem &&
				   send(Fin.Final, Opcode.Cont, mask, buff, compressed);
		}

		private bool send(Fin fin, Opcode opcode, Mask mask, byte[] data, bool compressed)
		{
			lock (_forConn)
			{
				if (_readyState != WebSocketState.Open)
				{
					return false;
				}

				return writeBytes(new WebSocketFrame(fin, opcode, data, compressed, mask == Mask.Mask).ToByteArray());
			}
		}

		private Task<bool> sendAsync(Opcode opcode, Stream stream)
		{
			Func<Opcode, Stream, bool> sender = send;
			return Task.Factory.FromAsync<Opcode, Stream, bool>(sender.BeginInvoke, sender.EndInvoke, opcode, stream, null);
		}

		// As client
		private HttpResponse sendHandshakeRequest()
		{
			var req = createHandshakeRequest();
			var res = sendHttpRequest(req, 90000);
			if (res.IsUnauthorized)
			{
				_authChallenge = res.AuthenticationChallenge;
				if (_credentials != null &&
					(!_preAuth || _authChallenge.Scheme == AuthenticationSchemes.Digest))
				{
					if (res.Headers.Contains("Connection", "close"))
					{
						closeClientResources();
						setClientStream();
					}

					var authRes = new AuthenticationResponse(_authChallenge, _credentials, _nonceCount);
					_nonceCount = authRes.NonceCount;
					req.Headers["Authorization"] = authRes.ToString();
					res = sendHttpRequest(req, 15000);
				}
			}

			return res;
		}

		// As client
		private HttpResponse sendHttpRequest(HttpRequest request, int millisecondsTimeout)
		{
			var res = request.GetResponse(_stream, millisecondsTimeout);

			return res;
		}

		// As server
		private bool sendHttpResponse(HttpResponse response)
		{
			return writeBytes(response.ToByteArray());
		}

		// As client
		private HttpResponse sendProxyConnectRequest()
		{
			var req = HttpRequest.CreateConnectRequest(_uri);
			var res = sendHttpRequest(req, 90000);
			if (res.IsProxyAuthenticationRequired)
			{
				var authChal = res.ProxyAuthenticationChallenge;
				if (authChal != null && _proxyCredentials != null)
				{
					if (res.Headers.Contains("Connection", "close"))
					{
						closeClientResources();
						_tcpClient = new TcpClient(_proxyUri.DnsSafeHost, _proxyUri.Port);
						_stream = _tcpClient.GetStream();
					}

					var authRes = new AuthenticationResponse(authChal, _proxyCredentials, 0);
					req.Headers["Proxy-Authorization"] = authRes.ToString();
					res = sendHttpRequest(req, 15000);
				}
			}

			return res;
		}

		// As client
		private void setClientStream()
		{
			var proxy = _proxyUri != null;
			_tcpClient = proxy
						 ? new TcpClient(_proxyUri.DnsSafeHost, _proxyUri.Port)
						 : new TcpClient(_uri.DnsSafeHost, _uri.Port);

			_stream = _tcpClient.GetStream();

			if (proxy)
			{
				var res = sendProxyConnectRequest();
				if (res.IsProxyAuthenticationRequired)
					throw new WebSocketException("Proxy authentication is required.");

				if (res.StatusCode[0] != '2')
					throw new WebSocketException(
					  "The proxy has failed a connection to the requested host and port.");
			}

			if (_secure)
			{
				var sslStream = new SslStream(
				  _stream,
				  false,
				  _certValidationCallback ?? ((sender, certificate, chain, sslPolicyErrors) => true));

				sslStream.AuthenticateAsClient(_uri.DnsSafeHost);
				_stream = sslStream;
			}
		}

		private async Task StartReceiving()
		{
			if (_messageEventQueue.Count > 0)
			{
				_messageEventQueue.Clear();
			}

			while (true)
			{
				var frame = await WebSocketFrame.ReadAsync(_stream);

				if (processWebSocketFrame(frame) && _readyState != WebSocketState.Closed)
				{
					if (!frame.IsData)
					{
						return;
					}

					lock (_forEvent)
					{
						try
						{
							var e = dequeueFromMessageEventQueue();
							if (e != null && _readyState == WebSocketState.Open)
							{
								OnMessage.Emit(this, e);
							}
						}
						catch (Exception ex)
						{
							processException(ex, "An exception has occurred while OnMessage.");
						}
					}
				}
				else if (_exitReceiving != null)
				{
					_exitReceiving.Set();
				}
			}
		}

		// As client
		private bool validateSecWebSocketAcceptHeader(string value)
		{
			return value != null && value == CreateResponseKey(_base64Key);
		}

		// As client
		private bool validateSecWebSocketExtensionsHeader(string value)
		{
			var compress = _compression != CompressionMethod.None;
			if (string.IsNullOrEmpty(value))
			{
				if (compress)
					_compression = CompressionMethod.None;

				return true;
			}

			if (!compress)
				return false;

			var extensions = value.SplitHeaderValue(',');
			if (extensions.Contains(
				  extension => extension.Trim() != _compression.ToExtensionString()))
				return false;

			_extensions = value;
			return true;
		}

		// As server
		private bool validateSecWebSocketKeyHeader(string value)
		{
			if (string.IsNullOrEmpty(value))
				return false;

			_base64Key = value;
			return true;
		}

		// As client
		private bool validateSecWebSocketProtocolHeader(string value)
		{
			if (value == null)
				return _protocols == null;

			if (_protocols == null || !_protocols.Contains(protocol => protocol == value))
				return false;

			_protocol = value;
			return true;
		}

		// As server
		private bool validateSecWebSocketVersionClientHeader(string value)
		{
			return value != null && value == _version;
		}

		// As client
		private bool validateSecWebSocketVersionServerHeader(string value)
		{
			return value == null || value == _version;
		}

		private bool writeBytes(byte[] data)
		{
			try
			{
				_stream.Write(data, 0, data.Length);
				return true;
			}
			catch
			{
				return false;
			}
		}

		// As server
		internal void Close(HttpResponse response)
		{
			_readyState = WebSocketState.Closing;

			sendHttpResponse(response);
			closeServerResources();

			_readyState = WebSocketState.Closed;
		}

		// As server
		internal void Close(HttpStatusCode code)
		{
			Close(createHandshakeCloseResponse(code));
		}

		// As server
		internal void Close(CloseEventArgs e, byte[] frameAsBytes, TimeSpan timeout)
		{
			lock (_forConn)
			{
				if (_readyState == WebSocketState.Closing || _readyState == WebSocketState.Closed)
				{
					return;
				}

				_readyState = WebSocketState.Closing;
			}

			e.WasClean = closeHandshake(frameAsBytes, timeout, closeServerResources);

			_readyState = WebSocketState.Closed;
			try
			{
				OnClose.Emit(this, e);
			}
			catch (Exception ex)
			{
			}
		}

		// As server
		internal void ConnectAsServer()
		{
			try
			{
				if (acceptHandshake())
				{
					_readyState = WebSocketState.Open;
					open();
				}
			}
			catch (Exception ex)
			{
				processException(ex, "An exception has occurred while connecting.");
			}
		}

		// As client
		internal static string CreateBase64Key()
		{
			var src = new byte[16];
			var rand = new Random();
			rand.NextBytes(src);

			return Convert.ToBase64String(src);
		}

		internal static string CreateResponseKey(string base64Key)
		{
			var buff = new StringBuilder(base64Key, 64);
			buff.Append(_guid);
			SHA1 sha1 = new SHA1CryptoServiceProvider();
			var src = sha1.ComputeHash(Encoding.UTF8.GetBytes(buff.ToString()));

			return Convert.ToBase64String(src);
		}

		internal bool Ping(byte[] frameAsBytes, int timeoutMilliseconds)
		{
			return Ping(frameAsBytes, TimeSpan.FromMilliseconds(timeoutMilliseconds));
		}

		internal bool Ping(byte[] frameAsBytes, TimeSpan timeout)
		{
			try
			{
				AutoResetEvent pong;
				return _readyState == WebSocketState.Open &&
					   send(frameAsBytes) &&
					   (pong = _receivePong) != null &&
					   pong.WaitOne(timeout);
			}
			catch (Exception ex)
			{
				return false;
			}
		}

		// As server, used to broadcast
		internal void Send(Opcode opcode, byte[] data, Dictionary<CompressionMethod, byte[]> cache)
		{
			lock (_forSend)
			{
				lock (_forConn)
				{
					if (_readyState != WebSocketState.Open)
					{
						return;
					}

					try
					{
						byte[] cached;
						if (!cache.TryGetValue(_compression, out cached))
						{
							cached = new WebSocketFrame(
							  Fin.Final,
							  opcode,
							  data.Compress(_compression),
							  _compression != CompressionMethod.None,
							  false)
							  .ToByteArray();

							cache.Add(_compression, cached);
						}

						writeBytes(cached);
					}
					catch (Exception ex)
					{
					}
				}
			}
		}

		// As server, used to broadcast
		internal void Send(Opcode opcode, Stream stream, Dictionary<CompressionMethod, Stream> cache)
		{
			lock (_forSend)
			{
				try
				{
					Stream cached;
					if (!cache.TryGetValue(_compression, out cached))
					{
						cached = stream.Compress(_compression);
						cache.Add(_compression, cached);
					}
					else
					{
						cached.Position = 0;
					}

					send(opcode, Mask.Unmask, cached, _compression != CompressionMethod.None);
				}
				catch (Exception ex)
				{
				}
			}
		}

		/// <summary>
		/// Closes the WebSocket connection, and releases all associated resources.
		/// </summary>
		public void Close()
		{
			var msg = _readyState.CheckIfClosable();
			if (msg != null)
			{
				error(msg, null);

				return;
			}

			var send = _readyState == WebSocketState.Open;
			close(new PayloadData(), send, send);
		}

		/// <summary>
		/// Closes the WebSocket connection with the specified <see cref="ushort"/>,
		/// and releases all associated resources.
		/// </summary>
		/// <remarks>
		/// This method emits a <see cref="OnError"/> event if <paramref name="code"/>
		/// isn't in the allowable range of the WebSocket close status code.
		/// </remarks>
		/// <param name="code">
		/// A <see cref="ushort"/> that represents the status code indicating the reason for the close.
		/// </param>
		public void Close(ushort code)
		{
			Close(code, null);
		}

		/// <summary>
		/// Closes the WebSocket connection with the specified <see cref="CloseStatusCode"/>,
		/// and releases all associated resources.
		/// </summary>
		/// <param name="code">
		/// One of the <see cref="CloseStatusCode"/> enum values, represents the status code
		/// indicating the reason for the close.
		/// </param>
		public void Close(CloseStatusCode code)
		{
			Close(code, null);
		}

		/// <summary>
		/// Closes the WebSocket connection with the specified <see cref="ushort"/>
		/// and <see cref="string"/>, and releases all associated resources.
		/// </summary>
		/// <remarks>
		/// This method emits a <see cref="OnError"/> event if <paramref name="code"/>
		/// isn't in the allowable range of the WebSocket close status code or the size
		/// of <paramref name="reason"/> is greater than 123 bytes.
		/// </remarks>
		/// <param name="code">
		/// A <see cref="ushort"/> that represents the status code indicating the reason for the close.
		/// </param>
		/// <param name="reason">
		/// A <see cref="string"/> that represents the reason for the close.
		/// </param>
		public void Close(ushort code, string reason)
		{
			byte[] data = null;
			var msg = _readyState.CheckIfClosable() ??
					  code.CheckIfValidCloseStatusCode() ??
					  (data = code.Append(reason)).CheckIfValidControlData("reason");

			if (msg != null)
			{
				error(msg, null);

				return;
			}

			var send = _readyState == WebSocketState.Open && !code.IsReserved();
			close(new PayloadData(data), send, send);
		}

		/// <summary>
		/// Closes the WebSocket connection with the specified <see cref="CloseStatusCode"/>
		/// and <see cref="string"/>, and releases all associated resources.
		/// </summary>
		/// <remarks>
		/// This method emits a <see cref="OnError"/> event if the size
		/// of <paramref name="reason"/> is greater than 123 bytes.
		/// </remarks>
		/// <param name="code">
		/// One of the <see cref="CloseStatusCode"/> enum values, represents the status code
		/// indicating the reason for the close.
		/// </param>
		/// <param name="reason">
		/// A <see cref="string"/> that represents the reason for the close.
		/// </param>
		public void Close(CloseStatusCode code, string reason)
		{
			byte[] data = null;
			var msg = _readyState.CheckIfClosable() ??
					  (data = ((ushort)code).Append(reason)).CheckIfValidControlData("reason");

			if (msg != null)
			{
				error(msg, null);

				return;
			}

			var send = _readyState == WebSocketState.Open && !code.IsReserved();
			close(new PayloadData(data), send, send);
		}

		/// <summary>
		/// Closes the WebSocket connection asynchronously, and releases all associated resources.
		/// </summary>
		/// <remarks>
		/// This method doesn't wait for the close to be complete.
		/// </remarks>
		public void CloseAsync()
		{
			var msg = _readyState.CheckIfClosable();
			if (msg != null)
			{
				error(msg, null);

				return;
			}

			var send = _readyState == WebSocketState.Open;
			closeAsync(new PayloadData(), send, send);
		}

		/// <summary>
		/// Closes the WebSocket connection asynchronously with the specified <see cref="ushort"/>,
		/// and releases all associated resources.
		/// </summary>
		/// <remarks>
		///   <para>
		///   This method doesn't wait for the close to be complete.
		///   </para>
		///   <para>
		///   This method emits a <see cref="OnError"/> event if <paramref name="code"/>
		///   isn't in the allowable range of the WebSocket close status code.
		///   </para>
		/// </remarks>
		/// <param name="code">
		/// A <see cref="ushort"/> that represents the status code indicating the reason for the close.
		/// </param>
		public void CloseAsync(ushort code)
		{
			CloseAsync(code, null);
		}

		/// <summary>
		/// Closes the WebSocket connection asynchronously with the specified
		/// <see cref="CloseStatusCode"/>, and releases all associated resources.
		/// </summary>
		/// <remarks>
		/// This method doesn't wait for the close to be complete.
		/// </remarks>
		/// <param name="code">
		/// One of the <see cref="CloseStatusCode"/> enum values, represents the status code
		/// indicating the reason for the close.
		/// </param>
		public void CloseAsync(CloseStatusCode code)
		{
			CloseAsync(code, null);
		}

		/// <summary>
		/// Closes the WebSocket connection asynchronously with the specified <see cref="ushort"/>
		/// and <see cref="string"/>, and releases all associated resources.
		/// </summary>
		/// <remarks>
		///   <para>
		///   This method doesn't wait for the close to be complete.
		///   </para>
		///   <para>
		///   This method emits a <see cref="OnError"/> event if <paramref name="code"/>
		///   isn't in the allowable range of the WebSocket close status code or the size
		///   of <paramref name="reason"/> is greater than 123 bytes.
		///   </para>
		/// </remarks>
		/// <param name="code">
		/// A <see cref="ushort"/> that represents the status code indicating the reason for the close.
		/// </param>
		/// <param name="reason">
		/// A <see cref="string"/> that represents the reason for the close.
		/// </param>
		public void CloseAsync(ushort code, string reason)
		{
			byte[] data = null;
			var msg = _readyState.CheckIfClosable() ??
					  code.CheckIfValidCloseStatusCode() ??
					  (data = code.Append(reason)).CheckIfValidControlData("reason");

			if (msg != null)
			{
				error(msg, null);

				return;
			}

			var send = _readyState == WebSocketState.Open && !code.IsReserved();
			closeAsync(new PayloadData(data), send, send);
		}

		/// <summary>
		/// Closes the WebSocket connection asynchronously with the specified
		/// <see cref="CloseStatusCode"/> and <see cref="string"/>, and releases
		/// all associated resources.
		/// </summary>
		/// <remarks>
		///   <para>
		///   This method doesn't wait for the close to be complete.
		///   </para>
		///   <para>
		///   This method emits a <see cref="OnError"/> event if the size
		///   of <paramref name="reason"/> is greater than 123 bytes.
		///   </para>
		/// </remarks>
		/// <param name="code">
		/// One of the <see cref="CloseStatusCode"/> enum values, represents the status code
		/// indicating the reason for the close.
		/// </param>
		/// <param name="reason">
		/// A <see cref="string"/> that represents the reason for the close.
		/// </param>
		public void CloseAsync(CloseStatusCode code, string reason)
		{
			byte[] data = null;
			var msg = _readyState.CheckIfClosable() ??
					  (data = ((ushort)code).Append(reason)).CheckIfValidControlData("reason");

			if (msg != null)
			{
				error(msg);

				return;
			}

			var send = _readyState == WebSocketState.Open && !code.IsReserved();
			closeAsync(new PayloadData(data), send, send);
		}

		/// <summary>
		/// Establishes a WebSocket connection.
		/// </summary>
		public void Connect()
		{
			var msg = checkIfCanConnect();
			if (msg != null)
			{
				error(msg);

				return;
			}

			if (connect())
				open();
		}

		/// <summary>
		/// Establishes a WebSocket connection asynchronously.
		/// </summary>
		/// <remarks>
		/// This method doesn't wait for the connect to be complete.
		/// </remarks>
		public async Task ConnectAsync()
		{
			var msg = checkIfCanConnect();
			if (msg != null)
			{
				error(msg);

				return;
			}

			Func<bool> connector = connect;
			var isopen = await Task.Factory.FromAsync<bool>(connector.BeginInvoke, connector.EndInvoke, null);
			if (isopen)
			{
				open();
			}
		}

		/// <summary>
		/// Sends a Ping using the WebSocket connection.
		/// </summary>
		/// <returns>
		/// <c>true</c> if the <see cref="WebSocket"/> receives a Pong to this Ping in a time;
		/// otherwise, <c>false</c>.
		/// </returns>
		public bool Ping()
		{
			return _client
				   ? Ping(WebSocketFrame.CreatePingFrame(true).ToByteArray(), 5000)
				   : Ping(WebSocketFrame.EmptyUnmaskPingBytes, TimeSpan.FromMilliseconds(1000));
		}

		/// <summary>
		/// Sends a Ping with the specified <paramref name="message"/> using the WebSocket connection.
		/// </summary>
		/// <returns>
		/// <c>true</c> if the <see cref="WebSocket"/> receives a Pong to this Ping in a time;
		/// otherwise, <c>false</c>.
		/// </returns>
		/// <param name="message">
		/// A <see cref="string"/> that represents the message to send.
		/// </param>
		public bool Ping(string message)
		{
			if (string.IsNullOrEmpty(message))
			{
				return Ping();
			}

			var data = Encoding.UTF8.GetBytes(message);
			var msg = data.CheckIfValidControlData("message");
			if (msg != null)
			{
				error(msg);

				return false;
			}

			return _client
				   ? Ping(WebSocketFrame.CreatePingFrame(data, true).ToByteArray(), 5000)
				   : Ping(WebSocketFrame.CreatePingFrame(data, false).ToByteArray(), 1000);
		}

		/// <summary>
		/// Sends a binary <paramref name="data"/> using the WebSocket connection.
		/// </summary>
		/// <param name="data">
		/// An array of <see cref="byte"/> that represents the binary data to send.
		/// </param>
		public void Send(byte[] data)
		{
			var msg = _readyState.CheckIfOpen() ?? data.CheckIfValidSendData();
			if (msg != null)
			{
				error(msg);

				return;
			}

			send(Opcode.Binary, new MemoryStream(data));
		}

		/// <summary>
		/// Sends the specified <paramref name="file"/> as a binary data
		/// using the WebSocket connection.
		/// </summary>
		/// <param name="file">
		/// A <see cref="FileInfo"/> that represents the file to send.
		/// </param>
		public void Send(FileInfo file)
		{
			var msg = _readyState.CheckIfOpen() ?? file.CheckIfValidSendData();
			if (msg != null)
			{
				error(msg);

				return;
			}

			send(Opcode.Binary, file.OpenRead());
		}

		/// <summary>
		/// Sends a text <paramref name="data"/> using the WebSocket connection.
		/// </summary>
		/// <param name="data">
		/// A <see cref="string"/> that represents the text data to send.
		/// </param>
		public void Send(string data)
		{
			var msg = _readyState.CheckIfOpen() ?? data.CheckIfValidSendData();
			if (msg != null)
			{
				error(msg);

				return;
			}

			send(Opcode.Text, new MemoryStream(Encoding.UTF8.GetBytes(data)));
		}

		/// <summary>
		/// Sends a binary <paramref name="data"/> asynchronously using the WebSocket connection.
		/// </summary>
		/// <remarks>
		/// This method doesn't wait for the send to be complete.
		/// </remarks>
		/// <param name="data">
		/// An array of <see cref="byte"/> that represents the binary data to send.
		/// </param>
		public Task<bool> SendAsync(byte[] data)
		{
			var msg = _readyState.CheckIfOpen() ?? data.CheckIfValidSendData();
			if (msg != null)
			{
				error(msg);

				return Task.FromResult(false);
			}

			return sendAsync(Opcode.Binary, new MemoryStream(data));
		}

		/// <summary>
		/// Sends the specified <paramref name="file"/> as a binary data asynchronously
		/// using the WebSocket connection.
		/// </summary>
		/// <remarks>
		/// This method doesn't wait for the send to be complete.
		/// </remarks>
		/// <param name="file">
		/// A <see cref="FileInfo"/> that represents the file to send.
		/// </param>
		public Task<bool> SendAsync(FileInfo file)
		{
			var msg = _readyState.CheckIfOpen() ?? file.CheckIfValidSendData();
			if (msg != null)
			{
				error(msg);

				return Task.FromResult(false);
			}

			return sendAsync(Opcode.Binary, file.OpenRead());
		}

		/// <summary>
		/// Sends a text <paramref name="data"/> asynchronously using the WebSocket connection.
		/// </summary>
		/// <remarks>
		/// This method doesn't wait for the send to be complete.
		/// </remarks>
		/// <param name="data">
		/// A <see cref="string"/> that represents the text data to send.
		/// </param>
		public Task<bool> SendAsync(string data)
		{
			var msg = _readyState.CheckIfOpen() ?? data.CheckIfValidSendData();
			if (msg != null)
			{
				error(msg);

				return Task.FromResult(false);
			}

			return sendAsync(Opcode.Text, new MemoryStream(Encoding.UTF8.GetBytes(data)));
		}

		/// <summary>
		/// Sends a binary data from the specified <see cref="Stream"/> asynchronously
		/// using the WebSocket connection.
		/// </summary>
		/// <remarks>
		/// This method doesn't wait for the send to be complete.
		/// </remarks>
		/// <param name="stream">
		/// A <see cref="Stream"/> from which contains the binary data to send.
		/// </param>
		/// <param name="length">
		/// An <see cref="int"/> that represents the number of bytes to send.
		/// </param>
		public async Task<bool> SendAsync(Stream stream, int length)
		{
			var msg = _readyState.CheckIfOpen() ??
					  stream.CheckIfCanRead() ??
					  (length < 1 ? "'length' must be greater than 0." : null);

			if (msg != null)
			{
				error(msg);

				return false;
			}

			try
			{
				var data = await stream.ReadBytesAsync(length);

				var len = data.Length;
				if (len == 0)
				{
					msg = "A data cannot be read from 'stream'.";
					error(msg);

					return false;
				}

				var sent = send(Opcode.Binary, new MemoryStream(data));

				return sent;
			}
			catch (Exception ex)
			{
				error("An exception has occurred while sending a data.", ex);

				return false;
			}
		}

		/// <summary>
		/// Sets an HTTP <paramref name="cookie"/> to send with the WebSocket connection request
		/// to the server.
		/// </summary>
		/// <param name="cookie">
		/// A <see cref="Cookie"/> that represents the cookie to send.
		/// </param>
		public void SetCookie(Cookie cookie)
		{
			lock (_forConn)
			{
				var msg = checkIfAvailable("SetCookie", false, false) ??
						  (cookie == null ? "'cookie' must not be null." : null);

				if (msg != null)
				{
					error(msg);

					return;
				}

				lock (_cookies.SyncRoot)
				{
					_cookies.SetOrRemove(cookie);
				}
			}
		}

		/// <summary>
		/// Sets a pair of <paramref name="username"/> and <paramref name="password"/> for
		/// the HTTP authentication (Basic/Digest).
		/// </summary>
		/// <param name="username">
		/// A <see cref="string"/> that represents the user name used to authenticate.
		/// </param>
		/// <param name="password">
		/// A <see cref="string"/> that represents the password for <paramref name="username"/>
		/// used to authenticate.
		/// </param>
		/// <param name="preAuth">
		/// <c>true</c> if the <see cref="WebSocket"/> sends the Basic authentication credentials
		/// with the first connection request to the server; otherwise, <c>false</c>.
		/// </param>
		public void SetCredentials(string username, string password, bool preAuth)
		{
			lock (_forConn)
			{
				var msg = checkIfAvailable("SetCredentials", false, false);
				if (msg == null)
				{
					if (username.IsNullOrEmpty())
					{
						_credentials = null;
						_preAuth = false;

						return;
					}

					msg = username.Contains(':') || !username.IsText()
						  ? "'username' contains an invalid character."
						  : !password.IsNullOrEmpty() && !password.IsText()
							? "'password' contains an invalid character."
							: null;
				}

				if (msg != null)
				{
					error(msg);

					return;
				}

				_credentials = new NetworkCredential(username, password, _uri.PathAndQuery);
				_preAuth = preAuth;
			}
		}

		/// <summary>
		/// Sets the HTTP Proxy server URL to connect through, and a pair of <paramref name="username"/>
		/// and <paramref name="password"/> for the proxy server authentication (Basic/Digest).
		/// </summary>
		/// <param name="url">
		/// A <see cref="string"/> that represents the HTTP Proxy server URL to connect through.
		/// </param>
		/// <param name="username">
		/// A <see cref="string"/> that represents the user name used to authenticate.
		/// </param>
		/// <param name="password">
		/// A <see cref="string"/> that represents the password for <paramref name="username"/>
		/// used to authenticate.
		/// </param>
		public void SetHttpProxy(string url, string username, string password)
		{
			lock (_forConn)
			{
				var msg = checkIfAvailable("SetHttpProxy", false, false);
				if (msg == null)
				{
					if (url.IsNullOrEmpty())
					{
						_proxyUri = null;
						_proxyCredentials = null;

						return;
					}

					Uri uri;
					if (!Uri.TryCreate(url, UriKind.Absolute, out uri) ||
						uri.Scheme != "http" ||
						uri.Segments.Length > 1)
					{
						msg = "The syntax of proxy url must be 'http://<host>[:<port>]'.";
					}
					else
					{
						_proxyUri = uri;

						if (username.IsNullOrEmpty())
						{
							_proxyCredentials = null;

							return;
						}

						msg = username.Contains(':') || !username.IsText()
							  ? "'username' contains an invalid character."
							  : !password.IsNullOrEmpty() && !password.IsText()
								? "'password' contains an invalid character."
								: null;
					}
				}

				if (msg != null)
				{
					error(msg);

					return;
				}

				_proxyCredentials = new NetworkCredential(
				  username, password, String.Format("{0}:{1}", _uri.DnsSafeHost, _uri.Port));
			}
		}

		/// <summary>
		/// Closes the WebSocket connection, and releases all associated resources.
		/// </summary>
		/// <remarks>
		/// This method closes the WebSocket connection with <see cref="CloseStatusCode.Away"/>.
		/// </remarks>
		public void Dispose()
		{
			Close(CloseStatusCode.Away, null);
		}
	}
=======
  /// <summary>
  /// Implements the WebSocket interface.
  /// </summary>
  /// <remarks>
  /// The WebSocket class provides a set of methods and properties for two-way communication using
  /// the WebSocket protocol (<see href="http://tools.ietf.org/html/rfc6455">RFC 6455</see>).
  /// </remarks>
  public class WebSocket : IDisposable
  {
    #region Private Fields

    private AuthenticationChallenge _authChallenge;
    private string                  _base64Key;
    private LocalCertificateSelectionCallback
                                    _certSelectionCallback;
    private RemoteCertificateValidationCallback
                                    _certValidationCallback;
    private bool                    _client;
    private Action                  _closeContext;
    private CompressionMethod       _compression;
    private WebSocketContext        _context;
    private CookieCollection        _cookies;
    private NetworkCredential       _credentials;
    private string                  _extensions;
    private AutoResetEvent          _exitReceiving;
    private object                  _forConn;
    private object                  _forEvent;
    private object                  _forMessageEventQueue;
    private object                  _forSend;
    private const string            _guid = "258EAFA5-E914-47DA-95CA-C5AB0DC85B11";
    private Func<WebSocketContext, string>
                                    _handshakeRequestChecker;
    private volatile Logger         _logger;
    private Queue<MessageEventArgs> _messageEventQueue;
    private uint                    _nonceCount;
    private string                  _origin;
    private bool                    _preAuth;
    private string                  _protocol;
    private string[]                _protocols;
    private NetworkCredential       _proxyCredentials;
    private Uri                     _proxyUri;
    private volatile WebSocketState _readyState;
    private AutoResetEvent          _receivePong;
    private bool                    _secure;
    private Stream                  _stream;
    private TcpClient               _tcpClient;
    private Uri                     _uri;
    private const string            _version = "13";
    private TimeSpan                _waitTime;

    #endregion

    #region Internal Fields

    internal const int FragmentLength = 1016; // Max value is Int32.MaxValue - 14.

    #endregion

    #region Internal Constructors

    // As server
    internal WebSocket (HttpListenerWebSocketContext context, string protocol, Logger logger)
    {
      _context = context;
      _protocol = protocol;
      _logger = logger;

      _closeContext = context.Close;
      _secure = context.IsSecureConnection;
      _stream = context.Stream;
      _waitTime = TimeSpan.FromSeconds (1);

      init ();
    }

    // As server
    internal WebSocket (TcpListenerWebSocketContext context, string protocol, Logger logger)
    {
      _context = context;
      _protocol = protocol;
      _logger = logger;

      _closeContext = context.Close;
      _secure = context.IsSecureConnection;
      _stream = context.Stream;
      _waitTime = TimeSpan.FromSeconds (1);

      init ();
    }

    #endregion

    #region Public Constructors

    /// <summary>
    /// Initializes a new instance of the <see cref="WebSocket"/> class with
    /// the specified WebSocket URL and subprotocols.
    /// </summary>
    /// <param name="url">
    /// A <see cref="string"/> that represents the WebSocket URL to connect.
    /// </param>
    /// <param name="protocols">
    /// An array of <see cref="string"/> that contains the WebSocket subprotocols if any.
    /// Each value of <paramref name="protocols"/> must be a token defined in
    /// <see href="http://tools.ietf.org/html/rfc2616#section-2.2">RFC 2616</see>.
    /// </param>
    /// <exception cref="ArgumentException">
    ///   <para>
    ///   <paramref name="url"/> is invalid.
    ///   </para>
    ///   <para>
    ///   -or-
    ///   </para>
    ///   <para>
    ///   <paramref name="protocols"/> is invalid.
    ///   </para>
    /// </exception>
    /// <exception cref="ArgumentNullException">
    /// <paramref name="url"/> is <see langword="null"/>.
    /// </exception>
    public WebSocket (string url, params string[] protocols)
    {
      if (url == null)
        throw new ArgumentNullException ("url");

      string msg;
      if (!url.TryCreateWebSocketUri (out _uri, out msg))
        throw new ArgumentException (msg, "url");

      if (protocols != null && protocols.Length > 0) {
        msg = protocols.CheckIfValidProtocols ();
        if (msg != null)
          throw new ArgumentException (msg, "protocols");

        _protocols = protocols;
      }

      _base64Key = CreateBase64Key ();
      _client = true;
      _logger = new Logger ();
      _secure = _uri.Scheme == "wss";
      _waitTime = TimeSpan.FromSeconds (5);

      init ();
    }

    #endregion

    #region Internal Properties

    internal CookieCollection CookieCollection {
      get {
        return _cookies;
      }
    }

    // As server
    internal Func<WebSocketContext, string> CustomHandshakeRequestChecker {
      get {
        return _handshakeRequestChecker ?? (context => null);
      }

      set {
        _handshakeRequestChecker = value;
      }
    }

    internal bool IsConnected {
      get {
        return _readyState == WebSocketState.Open || _readyState == WebSocketState.Closing;
      }
    }

    #endregion

    #region Public Properties

    /// <summary>
    /// Gets or sets the callback used to select a client certificate to supply to the server.
    /// </summary>
    /// <remarks>
    /// If the value of this property is <see langword="null"/>, no client certificate will be
    /// supplied.
    /// </remarks>
    /// <value>
    /// A <see cref="LocalCertificateSelectionCallback"/> delegate that references the method
    /// used to select the client certificate. The default value is <see langword="null"/>.
    /// </value>
    public LocalCertificateSelectionCallback ClientCertificateSelectionCallback
    {
      get {
        return _certSelectionCallback;
      }

      set {
        lock (_forConn) {
          var msg = checkIfAvailable (false, false);
          if (msg != null) {
            _logger.Error (msg);
            error (
              "An error has occurred in setting the client certificate selection callback.",
              null);

            return;
          }

          _certSelectionCallback = value;
        }
      }
    }

    /// <summary>
    /// Gets or sets the compression method used to compress the message on the WebSocket
    /// connection.
    /// </summary>
    /// <value>
    /// One of the <see cref="CompressionMethod"/> enum values, indicates the compression method
    /// used to compress the message. The default value is <see cref="CompressionMethod.None"/>.
    /// </value>
    public CompressionMethod Compression {
      get {
        return _compression;
      }

      set {
        lock (_forConn) {
          var msg = checkIfAvailable (false, false);
          if (msg != null) {
            _logger.Error (msg);
            error ("An error has occurred in setting the compression.", null);

            return;
          }

          _compression = value;
        }
      }
    }

    /// <summary>
    /// Gets the HTTP cookies included in the WebSocket connection request and response.
    /// </summary>
    /// <value>
    /// An <see cref="T:System.Collections.Generic.IEnumerable{WebSocketSharp.Net.Cookie}"/>
    /// instance that provides an enumerator which supports the iteration over the collection of
    /// the cookies.
    /// </value>
    public IEnumerable<Cookie> Cookies {
      get {
        lock (_cookies.SyncRoot)
          foreach (Cookie cookie in _cookies)
            yield return cookie;
      }
    }

    /// <summary>
    /// Gets the credentials for the HTTP authentication (Basic/Digest).
    /// </summary>
    /// <value>
    /// A <see cref="NetworkCredential"/> that represents the credentials for the authentication.
    /// The default value is <see langword="null"/>.
    /// </value>
    public NetworkCredential Credentials {
      get {
        return _credentials;
      }
    }

    /// <summary>
    /// Gets the WebSocket extensions selected by the server.
    /// </summary>
    /// <value>
    /// A <see cref="string"/> that represents the extensions if any.
    /// The default value is <see cref="String.Empty"/>.
    /// </value>
    public string Extensions {
      get {
        return _extensions ?? String.Empty;
      }
    }

    /// <summary>
    /// Gets a value indicating whether the WebSocket connection is alive.
    /// </summary>
    /// <value>
    /// <c>true</c> if the connection is alive; otherwise, <c>false</c>.
    /// </value>
    public bool IsAlive {
      get {
        return Ping ();
      }
    }

    /// <summary>
    /// Gets a value indicating whether the WebSocket connection is secure.
    /// </summary>
    /// <value>
    /// <c>true</c> if the connection is secure; otherwise, <c>false</c>.
    /// </value>
    public bool IsSecure {
      get {
        return _secure;
      }
    }

    /// <summary>
    /// Gets the logging functions.
    /// </summary>
    /// <remarks>
    /// The default logging level is <see cref="LogLevel.Error"/>. If you would like to change it,
    /// you should set the <c>Log.Level</c> property to any of the <see cref="LogLevel"/> enum
    /// values.
    /// </remarks>
    /// <value>
    /// A <see cref="Logger"/> that provides the logging functions.
    /// </value>
    public Logger Log {
      get {
        return _logger;
      }

      internal set {
        _logger = value;
      }
    }

    /// <summary>
    /// Gets or sets the value of the HTTP Origin header to send with the WebSocket connection
    /// request to the server.
    /// </summary>
    /// <remarks>
    /// The <see cref="WebSocket"/> sends the Origin header if this property has any.
    /// </remarks>
    /// <value>
    ///   <para>
    ///   A <see cref="string"/> that represents the value of
    ///   the <see href="http://tools.ietf.org/html/rfc6454#section-7">Origin</see> header to send.
    ///   The default value is <see langword="null"/>.
    ///   </para>
    ///   <para>
    ///   The Origin header has the following syntax:
    ///   <c>&lt;scheme&gt;://&lt;host&gt;[:&lt;port&gt;]</c>
    ///   </para>
    /// </value>
    public string Origin {
      get {
        return _origin;
      }

      set {
        lock (_forConn) {
          var msg = checkIfAvailable (false, false);
          if (msg == null) {
            if (value.IsNullOrEmpty ()) {
              _origin = value;
              return;
            }

            Uri origin;
            if (!Uri.TryCreate (value, UriKind.Absolute, out origin) || origin.Segments.Length > 1)
              msg = "The syntax of the origin must be '<scheme>://<host>[:<port>]'.";
          }

          if (msg != null) {
            _logger.Error (msg);
            error ("An error has occurred in setting the origin.", null);

            return;
          }

          _origin = value.TrimEnd ('/');
        }
      }
    }

    /// <summary>
    /// Gets the WebSocket subprotocol selected by the server.
    /// </summary>
    /// <value>
    /// A <see cref="string"/> that represents the subprotocol if any.
    /// The default value is <see cref="String.Empty"/>.
    /// </value>
    public string Protocol {
      get {
        return _protocol ?? String.Empty;
      }

      internal set {
        _protocol = value;
      }
    }

    /// <summary>
    /// Gets the state of the WebSocket connection.
    /// </summary>
    /// <value>
    /// One of the <see cref="WebSocketState"/> enum values, indicates the state of the WebSocket
    /// connection. The default value is <see cref="WebSocketState.Connecting"/>.
    /// </value>
    public WebSocketState ReadyState {
      get {
        return _readyState;
      }
    }

    /// <summary>
    /// Gets or sets the callback used to validate the certificate supplied by the server.
    /// </summary>
    /// <remarks>
    /// If the value of this property is <see langword="null"/>, the validation does nothing with
    /// the server certificate, and always returns valid.
    /// </remarks>
    /// <value>
    /// A <see cref="RemoteCertificateValidationCallback"/> delegate that references the method
    /// used to validate the server certificate. The default value is <see langword="null"/>.
    /// </value>
    public RemoteCertificateValidationCallback ServerCertificateValidationCallback {
      get {
        return _certValidationCallback;
      }

      set {
        lock (_forConn) {
          var msg = checkIfAvailable (false, false);
          if (msg != null) {
            _logger.Error (msg);
            error (
              "An error has occurred in setting the server certificate validation callback.",
              null);

            return;
          }

          _certValidationCallback = value;
        }
      }
    }

    /// <summary>
    /// Gets the WebSocket URL to connect.
    /// </summary>
    /// <value>
    /// A <see cref="Uri"/> that represents the WebSocket URL to connect.
    /// </value>
    public Uri Url {
      get {
        return _client
               ? _uri
               : _context.RequestUri;
      }
    }

    /// <summary>
    /// Gets or sets the wait time for the response to the Ping or Close.
    /// </summary>
    /// <value>
    /// A <see cref="TimeSpan"/> that represents the wait time. The default value is
    /// the same as 5 seconds, or 1 second if the <see cref="WebSocket"/> is used by
    /// a server.
    /// </value>
    public TimeSpan WaitTime {
      get {
        return _waitTime;
      }

      set {
        lock (_forConn) {
          var msg = checkIfAvailable (true, false) ?? value.CheckIfValidWaitTime ();
          if (msg != null) {
            _logger.Error (msg);
            error ("An error has occurred in setting the wait time.", null);

            return;
          }

          _waitTime = value;
        }
      }
    }

    #endregion

    #region Public Events

    /// <summary>
    /// Occurs when the WebSocket connection has been closed.
    /// </summary>
    public event EventHandler<CloseEventArgs> OnClose;

    /// <summary>
    /// Occurs when the <see cref="WebSocket"/> gets an error.
    /// </summary>
    public event EventHandler<ErrorEventArgs> OnError;

    /// <summary>
    /// Occurs when the <see cref="WebSocket"/> receives a message.
    /// </summary>
    public event EventHandler<MessageEventArgs> OnMessage;

    /// <summary>
    /// Occurs when the WebSocket connection has been established.
    /// </summary>
    public event EventHandler OnOpen;

    #endregion

    #region Private Methods

    // As server
    private bool acceptHandshake ()
    {
      _logger.Debug (
        String.Format ("A connection request from {0}:\n{1}", _context.UserEndPoint, _context));

      var msg = checkIfValidHandshakeRequest (_context);
      if (msg != null) {
        _logger.Error (msg);
        error ("An error has occurred while connecting.", null);
        Close (HttpStatusCode.BadRequest);

        return false;
      }

      if (_protocol != null &&
          !_context.SecWebSocketProtocols.Contains (protocol => protocol == _protocol))
        _protocol = null;

      var extensions = _context.Headers["Sec-WebSocket-Extensions"];
      if (extensions != null && extensions.Length > 0)
        processSecWebSocketExtensionsHeader (extensions);

      return sendHttpResponse (createHandshakeResponse ());
    }

    private string checkIfAvailable (bool asServer, bool asConnected)
    {
      return !_client && !asServer
             ? "This operation isn't available as a server."
             : !asConnected
               ? _readyState.CheckIfConnectable ()
               : null;
    }

    private string checkIfCanConnect ()
    {
      return !_client && _readyState == WebSocketState.Closed
             ? "Connect isn't available to reconnect as a server."
             : _readyState.CheckIfConnectable ();
    }

    // As server
    private string checkIfValidHandshakeRequest (WebSocketContext context)
    {
      var headers = context.Headers;
      return context.RequestUri == null
             ? "An invalid request url."
             : !context.IsWebSocketRequest
               ? "Not a WebSocket connection request."
               : !validateSecWebSocketKeyHeader (headers["Sec-WebSocket-Key"])
                 ? "Invalid Sec-WebSocket-Key header."
                 : !validateSecWebSocketVersionClientHeader (headers["Sec-WebSocket-Version"])
                   ? "Invalid Sec-WebSocket-Version header."
                   : CustomHandshakeRequestChecker (context);
    }

    // As client
    private string checkIfValidHandshakeResponse (HttpResponse response)
    {
      var headers = response.Headers;
      return response.IsUnauthorized
             ? "An HTTP authentication is required."
             : !response.IsWebSocketResponse
               ? "Not a WebSocket connection response."
               : !validateSecWebSocketAcceptHeader (headers["Sec-WebSocket-Accept"])
                 ? "Invalid Sec-WebSocket-Accept header."
                 : !validateSecWebSocketProtocolHeader (headers["Sec-WebSocket-Protocol"])
                   ? "Invalid Sec-WebSocket-Protocol header."
                   : !validateSecWebSocketExtensionsHeader (headers["Sec-WebSocket-Extensions"])
                     ? "Invalid Sec-WebSocket-Extensions header."
                     : !validateSecWebSocketVersionServerHeader (headers["Sec-WebSocket-Version"])
                       ? "Invalid Sec-WebSocket-Version header."
                       : null;
    }

    private string checkIfValidReceivedFrame (WebSocketFrame frame)
    {
      var masked = frame.IsMasked;
      return _client && masked
             ? "A frame from the server is masked."
             : !_client && !masked
               ? "A frame from a client isn't masked."
               : frame.IsCompressed && _compression == CompressionMethod.None
                 ? "A compressed frame is without the available decompression method."
                 : null;
    }

    private void close (CloseEventArgs e, bool send, bool wait)
    {
      lock (_forConn) {
        if (_readyState == WebSocketState.Closing || _readyState == WebSocketState.Closed) {
          _logger.Info ("Closing the connection has already been done.");
          return;
        }

        _readyState = WebSocketState.Closing;
      }

      _logger.Trace ("Start closing the connection.");

      e.WasClean = closeHandshake (
        send ? WebSocketFrame.CreateCloseFrame (e.PayloadData, _client).ToByteArray () : null,
        wait ? _waitTime : TimeSpan.Zero,
        _client ? (Action) releaseClientResources : releaseServerResources);

      _logger.Trace ("End closing the connection.");

      _readyState = WebSocketState.Closed;
      try {
        OnClose.Emit (this, e);
      }
      catch (Exception ex) {
        _logger.Fatal (ex.ToString ());
        error ("An exception has occurred during an OnClose event.", ex);
      }
    }

    private void closeAsync (CloseEventArgs e, bool send, bool wait)
    {
      Action<CloseEventArgs, bool, bool> closer = close;
      closer.BeginInvoke (e, send, wait, ar => closer.EndInvoke (ar), null);
    }

    private bool closeHandshake (byte[] frameAsBytes, TimeSpan timeout, Action release)
    {
      var sent = frameAsBytes != null && sendBytes (frameAsBytes);
      var received = timeout == TimeSpan.Zero ||
                     (sent && _exitReceiving != null && _exitReceiving.WaitOne (timeout));

      release ();
      if (_receivePong != null) {
        _receivePong.Close ();
        _receivePong = null;
      }

      if (_exitReceiving != null) {
        _exitReceiving.Close ();
        _exitReceiving = null;
      }

      var res = sent && received;
      _logger.Debug (
        String.Format ("Was clean?: {0}\nsent: {1} received: {2}", res, sent, received));

      return res;
    }

    private bool concatenateFragmentsInto (Stream destination)
    {
      while (true) {
        var frame = WebSocketFrame.Read (_stream, false);
        var msg = checkIfValidReceivedFrame (frame);
        if (msg != null)
          return processUnsupportedFrame (frame, CloseStatusCode.ProtocolError, msg);

        frame.Unmask ();
        if (frame.IsFinal) {
          /* FINAL */

          // CONT
          if (frame.IsContinuation) {
            destination.WriteBytes (frame.PayloadData.ApplicationData);
            break;
          }

          // PING
          if (frame.IsPing) {
            processPingFrame (frame);
            continue;
          }

          // PONG
          if (frame.IsPong) {
            processPongFrame (frame);
            continue;
          }

          // CLOSE
          if (frame.IsClose)
            return processCloseFrame (frame);
        }
        else {
          /* MORE */

          // CONT
          if (frame.IsContinuation) {
            destination.WriteBytes (frame.PayloadData.ApplicationData);
            continue;
          }
        }

        // ?
        return processUnsupportedFrame (
          frame,
          CloseStatusCode.IncorrectData,
          "An incorrect data has been received while receiving the fragmented data.");
      }

      return true;
    }

    private bool connect ()
    {
      lock (_forConn) {
        var msg = _readyState.CheckIfConnectable ();
        if (msg != null) {
          _logger.Error (msg);
          error ("An error has occurred in connecting.", null);

          return false;
        }

        try {
          _readyState = WebSocketState.Connecting;
          if (_client ? doHandshake () : acceptHandshake ()) {
            _readyState = WebSocketState.Open;
            return true;
          }
        }
        catch (Exception ex) {
          processException (ex, "An exception has occurred while connecting.");
        }

        return false;
      }
    }

    // As client
    private string createExtensions ()
    {
      var buff = new StringBuilder (32);

      if (_compression != CompressionMethod.None)
        buff.Append (_compression.ToExtensionString ());

      return buff.Length > 0
             ? buff.ToString ()
             : null;
    }

    // As server
    private HttpResponse createHandshakeCloseResponse (HttpStatusCode code)
    {
      var res = HttpResponse.CreateCloseResponse (code);
      res.Headers["Sec-WebSocket-Version"] = _version;

      return res;
    }

    // As client
    private HttpRequest createHandshakeRequest ()
    {
      var req = HttpRequest.CreateWebSocketRequest (_uri);

      var headers = req.Headers;
      if (!_origin.IsNullOrEmpty ())
        headers["Origin"] = _origin;

      headers["Sec-WebSocket-Key"] = _base64Key;

      if (_protocols != null)
        headers["Sec-WebSocket-Protocol"] = _protocols.ToString (", ");

      var extensions = createExtensions ();
      if (extensions != null)
        headers["Sec-WebSocket-Extensions"] = extensions;

      headers["Sec-WebSocket-Version"] = _version;

      AuthenticationResponse authRes = null;
      if (_authChallenge != null && _credentials != null) {
        authRes = new AuthenticationResponse (_authChallenge, _credentials, _nonceCount);
        _nonceCount = authRes.NonceCount;
      }
      else if (_preAuth) {
        authRes = new AuthenticationResponse (_credentials);
      }

      if (authRes != null)
        headers["Authorization"] = authRes.ToString ();

      if (_cookies.Count > 0)
        req.SetCookies (_cookies);

      return req;
    }

    // As server
    private HttpResponse createHandshakeResponse ()
    {
      var res = HttpResponse.CreateWebSocketResponse ();

      var headers = res.Headers;
      headers["Sec-WebSocket-Accept"] = CreateResponseKey (_base64Key);

      if (_protocol != null)
        headers["Sec-WebSocket-Protocol"] = _protocol;

      if (_extensions != null)
        headers["Sec-WebSocket-Extensions"] = _extensions;

      if (_cookies.Count > 0)
        res.SetCookies (_cookies);

      return res;
    }

    private MessageEventArgs dequeueFromMessageEventQueue ()
    {
      lock (_forMessageEventQueue)
        return _messageEventQueue.Count > 0
               ? _messageEventQueue.Dequeue ()
               : null;
    }

    // As client
    private bool doHandshake ()
    {
      setClientStream ();
      var res = sendHandshakeRequest ();
      var msg = checkIfValidHandshakeResponse (res);
      if (msg != null) {
        _logger.Error (msg);

        msg = "An error has occurred while connecting.";
        error (msg, null);
        close (new CloseEventArgs (CloseStatusCode.Abnormal, msg), false, false);

        return false;
      }

      var cookies = res.Cookies;
      if (cookies.Count > 0)
        _cookies.SetOrRemove (cookies);

      return true;
    }

    private void enqueueToMessageEventQueue (MessageEventArgs e)
    {
      lock (_forMessageEventQueue)
        _messageEventQueue.Enqueue (e);
    }

    private void error (string message, Exception exception)
    {
      try {
        OnError.Emit (this, new ErrorEventArgs (message, exception));
      }
      catch (Exception ex) {
        _logger.Fatal (ex.ToString ());
      }
    }

    private void init ()
    {
      _compression = CompressionMethod.None;
      _cookies = new CookieCollection ();
      _forConn = new object ();
      _forEvent = new object ();
      _forSend = new object ();
      _messageEventQueue = new Queue<MessageEventArgs> ();
      _forMessageEventQueue = ((ICollection) _messageEventQueue).SyncRoot;
      _readyState = WebSocketState.Connecting;
    }

    private void open ()
    {
      try {
        startReceiving ();

        lock (_forEvent) {
          try {
            OnOpen.Emit (this, EventArgs.Empty);
          }
          catch (Exception ex) {
            processException (ex, "An exception has occurred during an OnOpen event.");
          }
        }
      }
      catch (Exception ex) {
        processException (ex, "An exception has occurred while opening.");
      }
    }

    private bool processCloseFrame (WebSocketFrame frame)
    {
      var payload = frame.PayloadData;
      close (new CloseEventArgs (payload), !payload.IncludesReservedCloseStatusCode, false);

      return false;
    }

    private bool processDataFrame (WebSocketFrame frame)
    {
      enqueueToMessageEventQueue (
        frame.IsCompressed
        ? new MessageEventArgs (
            frame.Opcode, frame.PayloadData.ApplicationData.Decompress (_compression))
        : new MessageEventArgs (frame));

      return true;
    }

    private void processException (Exception exception, string message)
    {
      var code = CloseStatusCode.Abnormal;
      var reason = message;
      if (exception is WebSocketException) {
        var wsex = (WebSocketException) exception;
        code = wsex.Code;
        reason = wsex.Message;
      }

      if (code == CloseStatusCode.Abnormal || code == CloseStatusCode.TlsHandshakeFailure)
        _logger.Fatal (exception.ToString ());
      else
        _logger.Error (reason);

      error (message ?? code.GetMessage (), exception);
      if (!_client && _readyState == WebSocketState.Connecting) {
        Close (HttpStatusCode.BadRequest);
        return;
      }

      close (new CloseEventArgs (code, reason ?? code.GetMessage ()), !code.IsReserved (), false);
    }

    private bool processFragmentedFrame (WebSocketFrame frame)
    {
      // Must process first fragment.
      return frame.IsContinuation || processFragments (frame);
    }

    private bool processFragments (WebSocketFrame first)
    {
      using (var buff = new MemoryStream ()) {
        buff.WriteBytes (first.PayloadData.ApplicationData);
        if (!concatenateFragmentsInto (buff))
          return false;

        byte[] data;
        if (_compression != CompressionMethod.None) {
          data = buff.DecompressToArray (_compression);
        }
        else {
          buff.Close ();
          data = buff.ToArray ();
        }

        enqueueToMessageEventQueue (new MessageEventArgs (first.Opcode, data));
        return true;
      }
    }

    private bool processPingFrame (WebSocketFrame frame)
    {
      if (send (new WebSocketFrame (Opcode.Pong, frame.PayloadData, _client).ToByteArray ()))
        _logger.Trace ("Returned a Pong.");

      return true;
    }

    private bool processPongFrame (WebSocketFrame frame)
    {
      _receivePong.Set ();
      _logger.Trace ("Received a Pong.");

      return true;
    }

    private bool processReceivedFrame (WebSocketFrame frame)
    {
      var msg = checkIfValidReceivedFrame (frame);
      if (msg != null)
        return processUnsupportedFrame (frame, CloseStatusCode.ProtocolError, msg);

      frame.Unmask ();
      return frame.IsFragmented
             ? processFragmentedFrame (frame)
             : frame.IsData
               ? processDataFrame (frame)
               : frame.IsPing
                 ? processPingFrame (frame)
                 : frame.IsPong
                   ? processPongFrame (frame)
                   : frame.IsClose
                     ? processCloseFrame (frame)
                     : processUnsupportedFrame (frame, CloseStatusCode.IncorrectData, null);
    }

    // As server
    private void processSecWebSocketExtensionsHeader (string value)
    {
      var buff = new StringBuilder (32);

      var compress = false;
      foreach (var extension in value.SplitHeaderValue (',')) {
        var trimed = extension.Trim ();
        var unprefixed = trimed.RemovePrefix ("x-webkit-");
        if (!compress && unprefixed.IsCompressionExtension ()) {
          var method = unprefixed.ToCompressionMethod ();
          if (method != CompressionMethod.None) {
            _compression = method;
            compress = true;

            buff.Append (trimed + ", ");
          }
        }
      }

      var len = buff.Length;
      if (len > 0) {
        buff.Length = len - 2;
        _extensions = buff.ToString ();
      }
    }

    private bool processUnsupportedFrame (WebSocketFrame frame, CloseStatusCode code, string reason)
    {
      _logger.Debug ("An unsupported frame:" + frame.PrintToString (false));
      processException (new WebSocketException (code, reason), null);

      return false;
    }

    // As client
    private void releaseClientResources ()
    {
      if (_stream != null) {
        _stream.Dispose ();
        _stream = null;
      }

      if (_tcpClient != null) {
        _tcpClient.Close ();
        _tcpClient = null;
      }
    }

    // As server
    private void releaseServerResources ()
    {
      if (_closeContext == null)
        return;

      _closeContext ();
      _closeContext = null;
      _stream = null;
      _context = null;
    }

    private bool send (byte[] frameAsBytes)
    {
      lock (_forConn) {
        if (_readyState != WebSocketState.Open) {
          _logger.Error ("Closing the connection has been done.");
          return false;
        }

        return sendBytes (frameAsBytes);
      }
    }

    private bool send (Opcode opcode, Stream stream)
    {
      lock (_forSend) {
        var src = stream;
        var compressed = false;
        var sent = false;
        try {
          if (_compression != CompressionMethod.None) {
            stream = stream.Compress (_compression);
            compressed = true;
          }

          sent = send (opcode, stream, compressed);
          if (!sent)
            error ("Sending the data has been interrupted.", null);
        }
        catch (Exception ex) {
          _logger.Fatal (ex.ToString ());
          error ("An exception has occurred while sending the data.", ex);
        }
        finally {
          if (compressed)
            stream.Dispose ();

          src.Dispose ();
        }

        return sent;
      }
    }

    private bool send (Opcode opcode, Stream stream, bool compressed)
    {
      var len = stream.Length;

      /* Not fragmented */

      if (len == 0)
        return send (Fin.Final, opcode, new byte[0], compressed);

      var quo = len / FragmentLength;
      var rem = (int) (len % FragmentLength);

      byte[] buff = null;
      if (quo == 0) {
        buff = new byte[rem];
        return stream.Read (buff, 0, rem) == rem &&
               send (Fin.Final, opcode, buff, compressed);
      }

      buff = new byte[FragmentLength];
      if (quo == 1 && rem == 0)
        return stream.Read (buff, 0, FragmentLength) == FragmentLength &&
               send (Fin.Final, opcode, buff, compressed);

      /* Send fragmented */

      // Begin
      if (stream.Read (buff, 0, FragmentLength) != FragmentLength ||
          !send (Fin.More, opcode, buff, compressed))
        return false;

      var n = rem == 0 ? quo - 2 : quo - 1;
      for (long i = 0; i < n; i++)
        if (stream.Read (buff, 0, FragmentLength) != FragmentLength ||
            !send (Fin.More, Opcode.Cont, buff, compressed))
          return false;

      // End
      if (rem == 0)
        rem = FragmentLength;
      else
        buff = new byte[rem];

      return stream.Read (buff, 0, rem) == rem &&
             send (Fin.Final, Opcode.Cont, buff, compressed);
    }

    private bool send (Fin fin, Opcode opcode, byte[] data, bool compressed)
    {
      lock (_forConn) {
        if (_readyState != WebSocketState.Open) {
          _logger.Error ("Closing the connection has been done.");
          return false;
        }

        return sendBytes (
          new WebSocketFrame (fin, opcode, data, compressed, _client).ToByteArray ());
      }
    }

    private void sendAsync (Opcode opcode, Stream stream, Action<bool> completed)
    {
      Func<Opcode, Stream, bool> sender = send;
      sender.BeginInvoke (
        opcode,
        stream,
        ar => {
          try {
            var sent = sender.EndInvoke (ar);
            if (completed != null)
              completed (sent);
          }
          catch (Exception ex) {
            _logger.Fatal (ex.ToString ());
            error ("An exception has occurred during a send callback.", ex);
          }
        },
        null);
    }

    private bool sendBytes (byte[] bytes)
    {
      try {
        _stream.Write (bytes, 0, bytes.Length);
        return true;
      }
      catch (Exception ex) {
        _logger.Fatal (ex.ToString ());
        return false;
      }
    }

    // As client
    private HttpResponse sendHandshakeRequest ()
    {
      var req = createHandshakeRequest ();
      var res = sendHttpRequest (req, 90000);
      if (res.IsUnauthorized) {
        _authChallenge = res.AuthenticationChallenge;
        if (_credentials != null &&
            (!_preAuth || _authChallenge.Scheme == AuthenticationSchemes.Digest)) {
          if (res.Headers.Contains ("Connection", "close")) {
            releaseClientResources ();
            setClientStream ();
          }

          var authRes = new AuthenticationResponse (_authChallenge, _credentials, _nonceCount);
          _nonceCount = authRes.NonceCount;
          req.Headers["Authorization"] = authRes.ToString ();
          res = sendHttpRequest (req, 15000);
        }
      }

      return res;
    }

    // As client
    private HttpResponse sendHttpRequest (HttpRequest request, int millisecondsTimeout)
    {
      _logger.Debug ("A request to the server:\n" + request.ToString ());
      var res = request.GetResponse (_stream, millisecondsTimeout);
      _logger.Debug ("A response to this request:\n" + res.ToString ());

      return res;
    }

    // As server
    private bool sendHttpResponse (HttpResponse response)
    {
      _logger.Debug ("A response to this request:\n" + response.ToString ());
      return sendBytes (response.ToByteArray ());
    }

    // As client
    private void sendProxyConnectRequest ()
    {
      var req = HttpRequest.CreateConnectRequest (_uri);
      var res = sendHttpRequest (req, 90000);
      if (res.IsProxyAuthenticationRequired) {
        var authChal = res.ProxyAuthenticationChallenge;
        if (authChal != null && _proxyCredentials != null) {
          if (res.Headers.Contains ("Connection", "close")) {
            releaseClientResources ();
            _tcpClient = new TcpClient (_proxyUri.DnsSafeHost, _proxyUri.Port);
            _stream = _tcpClient.GetStream ();
          }

          var authRes = new AuthenticationResponse (authChal, _proxyCredentials, 0);
          req.Headers["Proxy-Authorization"] = authRes.ToString ();
          res = sendHttpRequest (req, 15000);
        }

        if (res.IsProxyAuthenticationRequired)
          throw new WebSocketException ("A proxy authentication is required.");
      }

      if (res.StatusCode[0] != '2')
        throw new WebSocketException (
          "The proxy has failed a connection to the requested host and port.");
    }

    // As client
    private void setClientStream ()
    {
      if (_proxyUri != null) {
        _tcpClient = new TcpClient (_proxyUri.DnsSafeHost, _proxyUri.Port);
        _stream = _tcpClient.GetStream ();
        sendProxyConnectRequest ();
      }
      else {
        _tcpClient = new TcpClient (_uri.DnsSafeHost, _uri.Port);
        _stream = _tcpClient.GetStream ();
      }

      if (_secure) {
        var sslStream = new SslStream (
          _stream,
          false,
          _certValidationCallback ?? ((sender, certificate, chain, sslPolicyErrors) => true),
          _certSelectionCallback ??
            ((sender, targetHost, localCertificates, remoteCertificate, acceptableIssuers) =>
              null));

        sslStream.AuthenticateAsClient (_uri.DnsSafeHost);
        _stream = sslStream;
      }
    }

    private void startReceiving ()
    {
      if (_messageEventQueue.Count > 0)
        _messageEventQueue.Clear ();

      _exitReceiving = new AutoResetEvent (false);
      _receivePong = new AutoResetEvent (false);

      Action receive = null;
      receive = () => WebSocketFrame.ReadAsync (
        _stream,
        false,
        frame => {
          if (processReceivedFrame (frame) && _readyState != WebSocketState.Closed) {
            receive ();

            if (!frame.IsData)
              return;

            lock (_forEvent) {
              try {
                var e = dequeueFromMessageEventQueue ();
                if (e != null && _readyState == WebSocketState.Open)
                  OnMessage.Emit (this, e);
              }
              catch (Exception ex) {
                processException (ex, "An exception has occurred during an OnMessage event.");
              }
            }
          }
          else if (_exitReceiving != null) {
            _exitReceiving.Set ();
          }
        },
        ex => processException (ex, "An exception has occurred while receiving a message."));

      receive ();
    }

    // As client
    private bool validateSecWebSocketAcceptHeader (string value)
    {
      return value != null && value == CreateResponseKey (_base64Key);
    }

    // As client
    private bool validateSecWebSocketExtensionsHeader (string value)
    {
      var compress = _compression != CompressionMethod.None;
      if (value == null || value.Length == 0) {
        if (compress)
          _compression = CompressionMethod.None;

        return true;
      }

      if (!compress)
        return false;

      var extensions = value.SplitHeaderValue (',');
      if (extensions.Contains (
            extension => extension.Trim () != _compression.ToExtensionString ()))
        return false;

      _extensions = value;
      return true;
    }

    // As server
    private bool validateSecWebSocketKeyHeader (string value)
    {
      if (value == null || value.Length == 0)
        return false;

      _base64Key = value;
      return true;
    }

    // As client
    private bool validateSecWebSocketProtocolHeader (string value)
    {
      if (value == null)
        return _protocols == null;

      if (_protocols == null || !_protocols.Contains (protocol => protocol == value))
        return false;

      _protocol = value;
      return true;
    }

    // As server
    private bool validateSecWebSocketVersionClientHeader (string value)
    {
      return value != null && value == _version;
    }

    // As client
    private bool validateSecWebSocketVersionServerHeader (string value)
    {
      return value == null || value == _version;
    }

    #endregion

    #region Internal Methods

    // As server
    internal void Close (HttpResponse response)
    {
      _readyState = WebSocketState.Closing;

      sendHttpResponse (response);
      releaseServerResources ();

      _readyState = WebSocketState.Closed;
    }

    // As server
    internal void Close (HttpStatusCode code)
    {
      Close (createHandshakeCloseResponse (code));
    }

    // As server
    internal void Close (CloseEventArgs e, byte[] frameAsBytes, TimeSpan timeout)
    {
      lock (_forConn) {
        if (_readyState == WebSocketState.Closing || _readyState == WebSocketState.Closed) {
          _logger.Info ("Closing the connection has already been done.");
          return;
        }

        _readyState = WebSocketState.Closing;
      }

      e.WasClean = closeHandshake (frameAsBytes, timeout, releaseServerResources);

      _readyState = WebSocketState.Closed;
      try {
        OnClose.Emit (this, e);
      }
      catch (Exception ex) {
        _logger.Fatal (ex.ToString ());
      }
    }

    // As server
    internal void ConnectAsServer ()
    {
      try {
        if (acceptHandshake ()) {
          _readyState = WebSocketState.Open;
          open ();
        }
      }
      catch (Exception ex) {
        processException (ex, "An exception has occurred while connecting.");
      }
    }

    // As client
    internal static string CreateBase64Key ()
    {
      var src = new byte[16];
      var rand = new Random ();
      rand.NextBytes (src);

      return Convert.ToBase64String (src);
    }

    internal static string CreateResponseKey (string base64Key)
    {
      var buff = new StringBuilder (base64Key, 64);
      buff.Append (_guid);
      SHA1 sha1 = new SHA1CryptoServiceProvider ();
      var src = sha1.ComputeHash (Encoding.UTF8.GetBytes (buff.ToString ()));

      return Convert.ToBase64String (src);
    }

    internal bool Ping (byte[] frameAsBytes, TimeSpan timeout)
    {
      try {
        AutoResetEvent pong;
        return _readyState == WebSocketState.Open &&
               send (frameAsBytes) &&
               (pong = _receivePong) != null &&
               pong.WaitOne (timeout);
      }
      catch (Exception ex) {
        _logger.Fatal (ex.ToString ());
        return false;
      }
    }

    // As server, used to broadcast
    internal void Send (Opcode opcode, byte[] data, Dictionary<CompressionMethod, byte[]> cache)
    {
      lock (_forSend) {
        lock (_forConn) {
          if (_readyState != WebSocketState.Open) {
            _logger.Error ("Closing the connection has been done.");
            return;
          }

          try {
            byte[] cached;
            if (!cache.TryGetValue (_compression, out cached)) {
              cached = new WebSocketFrame (
                Fin.Final,
                opcode,
                data.Compress (_compression),
                _compression != CompressionMethod.None,
                false)
                .ToByteArray ();

              cache.Add (_compression, cached);
            }

            sendBytes (cached);
          }
          catch (Exception ex) {
            _logger.Fatal (ex.ToString ());
          }
        }
      }
    }

    // As server, used to broadcast
    internal void Send (Opcode opcode, Stream stream, Dictionary <CompressionMethod, Stream> cache)
    {
      lock (_forSend) {
        try {
          Stream cached;
          if (!cache.TryGetValue (_compression, out cached)) {
            cached = stream.Compress (_compression);
            cache.Add (_compression, cached);
          }
          else {
            cached.Position = 0;
          }

          send (opcode, cached, _compression != CompressionMethod.None);
        }
        catch (Exception ex) {
          _logger.Fatal (ex.ToString ());
        }
      }
    }

    #endregion

    #region Public Methods

    /// <summary>
    /// Closes the WebSocket connection, and releases all associated resources.
    /// </summary>
    public void Close ()
    {
      var msg = _readyState.CheckIfClosable ();
      if (msg != null) {
        _logger.Error (msg);
        error ("An error has occurred in closing the connection.", null);

        return;
      }

      var send = _readyState == WebSocketState.Open;
      close (new CloseEventArgs (), send, send);
    }

    /// <summary>
    /// Closes the WebSocket connection with the specified <see cref="ushort"/>,
    /// and releases all associated resources.
    /// </summary>
    /// <remarks>
    /// This method emits a <see cref="OnError"/> event if <paramref name="code"/>
    /// isn't in the allowable range of the close status code.
    /// </remarks>
    /// <param name="code">
    /// A <see cref="ushort"/> that represents the status code indicating the reason
    /// for the close.
    /// </param>
    public void Close (ushort code)
    {
      var msg = _readyState.CheckIfClosable () ??
                code.CheckIfValidCloseStatusCode ();

      if (msg != null) {
        _logger.Error (msg);
        error ("An error has occurred in closing the connection.", null);

        return;
      }

      var send = _readyState == WebSocketState.Open && !code.IsReserved ();
      close (new CloseEventArgs (code), send, send);
    }

    /// <summary>
    /// Closes the WebSocket connection with the specified <see cref="CloseStatusCode"/>,
    /// and releases all associated resources.
    /// </summary>
    /// <param name="code">
    /// One of the <see cref="CloseStatusCode"/> enum values, represents the status code
    /// indicating the reason for the close.
    /// </param>
    public void Close (CloseStatusCode code)
    {
      var msg = _readyState.CheckIfClosable ();
      if (msg != null) {
        _logger.Error (msg);
        error ("An error has occurred in closing the connection.", null);

        return;
      }

      var send = _readyState == WebSocketState.Open && !code.IsReserved ();
      close (new CloseEventArgs (code), send, send);
    }

    /// <summary>
    /// Closes the WebSocket connection with the specified <see cref="ushort"/>
    /// and <see cref="string"/>, and releases all associated resources.
    /// </summary>
    /// <remarks>
    /// This method emits a <see cref="OnError"/> event if <paramref name="code"/>
    /// isn't in the allowable range of the close status code or the size of
    /// <paramref name="reason"/> is greater than 123 bytes.
    /// </remarks>
    /// <param name="code">
    /// A <see cref="ushort"/> that represents the status code indicating the reason
    /// for the close.
    /// </param>
    /// <param name="reason">
    /// A <see cref="string"/> that represents the reason for the close.
    /// </param>
    public void Close (ushort code, string reason)
    {
      CloseEventArgs e = null;
      var msg = _readyState.CheckIfClosable () ??
                code.CheckIfValidCloseStatusCode () ??
                (e = new CloseEventArgs (code, reason)).RawData.CheckIfValidControlData ("reason");

      if (msg != null) {
        _logger.Error (msg);
        error ("An error has occurred in closing the connection.", null);

        return;
      }

      var send = _readyState == WebSocketState.Open && !code.IsReserved ();
      close (e, send, send);
    }

    /// <summary>
    /// Closes the WebSocket connection with the specified <see cref="CloseStatusCode"/>
    /// and <see cref="string"/>, and releases all associated resources.
    /// </summary>
    /// <remarks>
    /// This method emits a <see cref="OnError"/> event if the size of <paramref name="reason"/>
    /// is greater than 123 bytes.
    /// </remarks>
    /// <param name="code">
    /// One of the <see cref="CloseStatusCode"/> enum values, represents the status code
    /// indicating the reason for the close.
    /// </param>
    /// <param name="reason">
    /// A <see cref="string"/> that represents the reason for the close.
    /// </param>
    public void Close (CloseStatusCode code, string reason)
    {
      CloseEventArgs e = null;
      var msg = _readyState.CheckIfClosable () ??
                (e = new CloseEventArgs (code, reason)).RawData.CheckIfValidControlData ("reason");

      if (msg != null) {
        _logger.Error (msg);
        error ("An error has occurred in closing the connection.", null);

        return;
      }

      var send = _readyState == WebSocketState.Open && !code.IsReserved ();
      close (e, send, send);
    }

    /// <summary>
    /// Closes the WebSocket connection asynchronously, and releases all associated resources.
    /// </summary>
    /// <remarks>
    /// This method doesn't wait for the close to be complete.
    /// </remarks>
    public void CloseAsync ()
    {
      var msg = _readyState.CheckIfClosable ();
      if (msg != null) {
        _logger.Error (msg);
        error ("An error has occurred in closing the connection.", null);

        return;
      }

      var send = _readyState == WebSocketState.Open;
      closeAsync (new CloseEventArgs (), send, send);
    }

    /// <summary>
    /// Closes the WebSocket connection asynchronously with the specified <see cref="ushort"/>,
    /// and releases all associated resources.
    /// </summary>
    /// <remarks>
    ///   <para>
    ///   This method doesn't wait for the close to be complete.
    ///   </para>
    ///   <para>
    ///   This method emits a <see cref="OnError"/> event if <paramref name="code"/> isn't in
    ///   the allowable range of the close status code.
    ///   </para>
    /// </remarks>
    /// <param name="code">
    /// A <see cref="ushort"/> that represents the status code indicating the reason for the close.
    /// </param>
    public void CloseAsync (ushort code)
    {
      var msg = _readyState.CheckIfClosable () ??
                code.CheckIfValidCloseStatusCode ();

      if (msg != null) {
        _logger.Error (msg);
        error ("An error has occurred in closing the connection.", null);

        return;
      }

      var send = _readyState == WebSocketState.Open && !code.IsReserved ();
      closeAsync (new CloseEventArgs (code), send, send);
    }

    /// <summary>
    /// Closes the WebSocket connection asynchronously with the specified
    /// <see cref="CloseStatusCode"/>, and releases all associated resources.
    /// </summary>
    /// <remarks>
    /// This method doesn't wait for the close to be complete.
    /// </remarks>
    /// <param name="code">
    /// One of the <see cref="CloseStatusCode"/> enum values, represents the status code
    /// indicating the reason for the close.
    /// </param>
    public void CloseAsync (CloseStatusCode code)
    {
      var msg = _readyState.CheckIfClosable ();
      if (msg != null) {
        _logger.Error (msg);
        error ("An error has occurred in closing the connection.", null);

        return;
      }

      var send = _readyState == WebSocketState.Open && !code.IsReserved ();
      closeAsync (new CloseEventArgs (code), send, send);
    }

    /// <summary>
    /// Closes the WebSocket connection asynchronously with the specified <see cref="ushort"/>
    /// and <see cref="string"/>, and releases all associated resources.
    /// </summary>
    /// <remarks>
    ///   <para>
    ///   This method doesn't wait for the close to be complete.
    ///   </para>
    ///   <para>
    ///   This method emits a <see cref="OnError"/> event if <paramref name="code"/> isn't in
    ///   the allowable range of the close status code or the size of <paramref name="reason"/>
    ///   is greater than 123 bytes.
    ///   </para>
    /// </remarks>
    /// <param name="code">
    /// A <see cref="ushort"/> that represents the status code indicating the reason for the close.
    /// </param>
    /// <param name="reason">
    /// A <see cref="string"/> that represents the reason for the close.
    /// </param>
    public void CloseAsync (ushort code, string reason)
    {
      CloseEventArgs e = null;
      var msg = _readyState.CheckIfClosable () ??
                code.CheckIfValidCloseStatusCode () ??
                (e = new CloseEventArgs (code, reason)).RawData.CheckIfValidControlData ("reason");

      if (msg != null) {
        _logger.Error (msg);
        error ("An error has occurred in closing the connection.", null);

        return;
      }

      var send = _readyState == WebSocketState.Open && !code.IsReserved ();
      closeAsync (e, send, send);
    }

    /// <summary>
    /// Closes the WebSocket connection asynchronously with the specified
    /// <see cref="CloseStatusCode"/> and <see cref="string"/>, and releases
    /// all associated resources.
    /// </summary>
    /// <remarks>
    ///   <para>
    ///   This method doesn't wait for the close to be complete.
    ///   </para>
    ///   <para>
    ///   This method emits a <see cref="OnError"/> event if the size of <paramref name="reason"/>
    ///   is greater than 123 bytes.
    ///   </para>
    /// </remarks>
    /// <param name="code">
    /// One of the <see cref="CloseStatusCode"/> enum values, represents the status code
    /// indicating the reason for the close.
    /// </param>
    /// <param name="reason">
    /// A <see cref="string"/> that represents the reason for the close.
    /// </param>
    public void CloseAsync (CloseStatusCode code, string reason)
    {
      CloseEventArgs e = null;
      var msg = _readyState.CheckIfClosable () ??
                (e = new CloseEventArgs (code, reason)).RawData.CheckIfValidControlData ("reason");

      if (msg != null) {
        _logger.Error (msg);
        error ("An error has occurred in closing the connection.", null);

        return;
      }

      var send = _readyState == WebSocketState.Open && !code.IsReserved ();
      closeAsync (e, send, send);
    }

    /// <summary>
    /// Establishes a WebSocket connection.
    /// </summary>
    public void Connect ()
    {
      var msg = checkIfCanConnect ();
      if (msg != null) {
        _logger.Error (msg);
        error ("An error has occurred in connecting.", null);

        return;
      }

      if (connect ())
        open ();
    }

    /// <summary>
    /// Establishes a WebSocket connection asynchronously.
    /// </summary>
    /// <remarks>
    /// This method doesn't wait for the connect to be complete.
    /// </remarks>
    public void ConnectAsync ()
    {
      var msg = checkIfCanConnect ();
      if (msg != null) {
        _logger.Error (msg);
        error ("An error has occurred in connecting.", null);

        return;
      }

      Func<bool> connector = connect;
      connector.BeginInvoke (
        ar => {
          if (connector.EndInvoke (ar))
            open ();
        },
        null);
    }

    /// <summary>
    /// Sends a Ping using the WebSocket connection.
    /// </summary>
    /// <returns>
    /// <c>true</c> if the <see cref="WebSocket"/> receives a Pong to this Ping in a time;
    /// otherwise, <c>false</c>.
    /// </returns>
    public bool Ping ()
    {
      var bytes = _client
                  ? WebSocketFrame.CreatePingFrame (true).ToByteArray ()
                  : WebSocketFrame.EmptyUnmaskPingBytes;

      return Ping (bytes, _waitTime);
    }

    /// <summary>
    /// Sends a Ping with the specified <paramref name="message"/> using the WebSocket connection.
    /// </summary>
    /// <returns>
    /// <c>true</c> if the <see cref="WebSocket"/> receives a Pong to this Ping in a time;
    /// otherwise, <c>false</c>.
    /// </returns>
    /// <param name="message">
    /// A <see cref="string"/> that represents the message to send.
    /// </param>
    public bool Ping (string message)
    {
      if (message == null || message.Length == 0)
        return Ping ();

      var data = Encoding.UTF8.GetBytes (message);
      var msg = data.CheckIfValidControlData ("message");
      if (msg != null) {
        _logger.Error (msg);
        error ("An error has occurred in sending the ping.", null);

        return false;
      }

      return Ping (WebSocketFrame.CreatePingFrame (data, _client).ToByteArray (), _waitTime);
    }

    /// <summary>
    /// Sends a binary <paramref name="data"/> using the WebSocket connection.
    /// </summary>
    /// <param name="data">
    /// An array of <see cref="byte"/> that represents the binary data to send.
    /// </param>
    public void Send (byte[] data)
    {
      var msg = _readyState.CheckIfOpen () ?? data.CheckIfValidSendData ();
      if (msg != null) {
        _logger.Error (msg);
        error ("An error has occurred in sending the data.", null);

        return;
      }

      send (Opcode.Binary, new MemoryStream (data));
    }

    /// <summary>
    /// Sends the specified <paramref name="file"/> as a binary data
    /// using the WebSocket connection.
    /// </summary>
    /// <param name="file">
    /// A <see cref="FileInfo"/> that represents the file to send.
    /// </param>
    public void Send (FileInfo file)
    {
      var msg = _readyState.CheckIfOpen () ?? file.CheckIfValidSendData ();
      if (msg != null) {
        _logger.Error (msg);
        error ("An error has occurred in sending the data.", null);

        return;
      }

      send (Opcode.Binary, file.OpenRead ());
    }

    /// <summary>
    /// Sends a text <paramref name="data"/> using the WebSocket connection.
    /// </summary>
    /// <param name="data">
    /// A <see cref="string"/> that represents the text data to send.
    /// </param>
    public void Send (string data)
    {
      var msg = _readyState.CheckIfOpen () ?? data.CheckIfValidSendData ();
      if (msg != null) {
        _logger.Error (msg);
        error ("An error has occurred in sending the data.", null);

        return;
      }

      send (Opcode.Text, new MemoryStream (Encoding.UTF8.GetBytes (data)));
    }

    /// <summary>
    /// Sends a binary <paramref name="data"/> asynchronously using the WebSocket connection.
    /// </summary>
    /// <remarks>
    /// This method doesn't wait for the send to be complete.
    /// </remarks>
    /// <param name="data">
    /// An array of <see cref="byte"/> that represents the binary data to send.
    /// </param>
    /// <param name="completed">
    /// An <c>Action&lt;bool&gt;</c> delegate that references the method(s) called when
    /// the send is complete. A <see cref="bool"/> passed to this delegate is <c>true</c>
    /// if the send is complete successfully.
    /// </param>
    public void SendAsync (byte[] data, Action<bool> completed)
    {
      var msg = _readyState.CheckIfOpen () ?? data.CheckIfValidSendData ();
      if (msg != null) {
        _logger.Error (msg);
        error ("An error has occurred in sending the data.", null);

        return;
      }

      sendAsync (Opcode.Binary, new MemoryStream (data), completed);
    }

    /// <summary>
    /// Sends the specified <paramref name="file"/> as a binary data asynchronously
    /// using the WebSocket connection.
    /// </summary>
    /// <remarks>
    /// This method doesn't wait for the send to be complete.
    /// </remarks>
    /// <param name="file">
    /// A <see cref="FileInfo"/> that represents the file to send.
    /// </param>
    /// <param name="completed">
    /// An <c>Action&lt;bool&gt;</c> delegate that references the method(s) called when
    /// the send is complete. A <see cref="bool"/> passed to this delegate is <c>true</c>
    /// if the send is complete successfully.
    /// </param>
    public void SendAsync (FileInfo file, Action<bool> completed)
    {
      var msg = _readyState.CheckIfOpen () ?? file.CheckIfValidSendData ();
      if (msg != null) {
        _logger.Error (msg);
        error ("An error has occurred in sending the data.", null);

        return;
      }

      sendAsync (Opcode.Binary, file.OpenRead (), completed);
    }

    /// <summary>
    /// Sends a text <paramref name="data"/> asynchronously using the WebSocket connection.
    /// </summary>
    /// <remarks>
    /// This method doesn't wait for the send to be complete.
    /// </remarks>
    /// <param name="data">
    /// A <see cref="string"/> that represents the text data to send.
    /// </param>
    /// <param name="completed">
    /// An <c>Action&lt;bool&gt;</c> delegate that references the method(s) called when
    /// the send is complete. A <see cref="bool"/> passed to this delegate is <c>true</c>
    /// if the send is complete successfully.
    /// </param>
    public void SendAsync (string data, Action<bool> completed)
    {
      var msg = _readyState.CheckIfOpen () ?? data.CheckIfValidSendData ();
      if (msg != null) {
        _logger.Error (msg);
        error ("An error has occurred in sending the data.", null);

        return;
      }

      sendAsync (Opcode.Text, new MemoryStream (Encoding.UTF8.GetBytes (data)), completed);
    }

    /// <summary>
    /// Sends a binary data from the specified <see cref="Stream"/> asynchronously
    /// using the WebSocket connection.
    /// </summary>
    /// <remarks>
    /// This method doesn't wait for the send to be complete.
    /// </remarks>
    /// <param name="stream">
    /// A <see cref="Stream"/> from which contains the binary data to send.
    /// </param>
    /// <param name="length">
    /// An <see cref="int"/> that represents the number of bytes to send.
    /// </param>
    /// <param name="completed">
    /// An <c>Action&lt;bool&gt;</c> delegate that references the method(s) called when
    /// the send is complete. A <see cref="bool"/> passed to this delegate is <c>true</c>
    /// if the send is complete successfully.
    /// </param>
    public void SendAsync (Stream stream, int length, Action<bool> completed)
    {
      var msg = _readyState.CheckIfOpen () ??
                stream.CheckIfCanRead () ??
                (length < 1 ? "'length' is less than 1." : null);

      if (msg != null) {
        _logger.Error (msg);
        error ("An error has occurred in sending the data.", null);

        return;
      }

      stream.ReadBytesAsync (
        length,
        data => {
          var len = data.Length;
          if (len == 0) {
            _logger.Error ("The data cannot be read from 'stream'.");
            error ("An error has occurred in sending the data.", null);

            return;
          }

          if (len < length)
            _logger.Warn (
              String.Format (
                "The data with 'length' cannot be read from 'stream'.\nexpected: {0} actual: {1}",
                length,
                len));

          var sent = send (Opcode.Binary, new MemoryStream (data));
          if (completed != null)
            completed (sent);
        },
        ex => {
          _logger.Fatal (ex.ToString ());
          error ("An exception has occurred while sending the data.", ex);
        });
    }

    /// <summary>
    /// Sets an HTTP <paramref name="cookie"/> to send with the WebSocket connection request
    /// to the server.
    /// </summary>
    /// <param name="cookie">
    /// A <see cref="Cookie"/> that represents the cookie to send.
    /// </param>
    public void SetCookie (Cookie cookie)
    {
      lock (_forConn) {
        var msg = checkIfAvailable (false, false) ??
                  (cookie == null ? "'cookie' is null." : null);

        if (msg != null) {
          _logger.Error (msg);
          error ("An error has occurred in setting the cookie.", null);

          return;
        }

        lock (_cookies.SyncRoot)
          _cookies.SetOrRemove (cookie);
      }
    }

    /// <summary>
    /// Sets a pair of <paramref name="username"/> and <paramref name="password"/> for
    /// the HTTP authentication (Basic/Digest).
    /// </summary>
    /// <param name="username">
    /// A <see cref="string"/> that represents the user name used to authenticate.
    /// </param>
    /// <param name="password">
    /// A <see cref="string"/> that represents the password for <paramref name="username"/>
    /// used to authenticate.
    /// </param>
    /// <param name="preAuth">
    /// <c>true</c> if the <see cref="WebSocket"/> sends the Basic authentication credentials
    /// with the first connection request to the server; otherwise, <c>false</c>.
    /// </param>
    public void SetCredentials (string username, string password, bool preAuth)
    {
      lock (_forConn) {
        var msg = checkIfAvailable (false, false);
        if (msg == null) {
          if (username.IsNullOrEmpty ()) {
            _credentials = null;
            _preAuth = false;
            _logger.Warn ("The credentials were set back to the default.");

            return;
          }

          msg = username.Contains (':') || !username.IsText ()
                ? "'username' contains an invalid character."
                : !password.IsNullOrEmpty () && !password.IsText ()
                  ? "'password' contains an invalid character."
                  : null;
        }

        if (msg != null) {
          _logger.Error (msg);
          error ("An error has occurred in setting the credentials.", null);

          return;
        }

        _credentials = new NetworkCredential (username, password, _uri.PathAndQuery);
        _preAuth = preAuth;
      }
    }

    /// <summary>
    /// Sets an HTTP Proxy server URL to connect through, and if necessary, a pair of
    /// <paramref name="username"/> and <paramref name="password"/> for the proxy server
    /// authentication (Basic/Digest).
    /// </summary>
    /// <param name="url">
    /// A <see cref="string"/> that represents the proxy server URL to connect through.
    /// </param>
    /// <param name="username">
    /// A <see cref="string"/> that represents the user name used to authenticate.
    /// </param>
    /// <param name="password">
    /// A <see cref="string"/> that represents the password for <paramref name="username"/>
    /// used to authenticate.
    /// </param>
    public void SetProxy (string url, string username, string password)
    {
      lock (_forConn) {
        var msg = checkIfAvailable (false, false);
        if (msg == null) {
          if (url.IsNullOrEmpty ()) {
            _proxyUri = null;
            _proxyCredentials = null;
            _logger.Warn ("The proxy url and credentials were set back to the default.");

            return;
          }

          Uri uri;
          if (!Uri.TryCreate (url, UriKind.Absolute, out uri) ||
              uri.Scheme != "http" ||
              uri.Segments.Length > 1) {
            msg = "The syntax of the proxy url must be 'http://<host>[:<port>]'.";
          }
          else {
            _proxyUri = uri;

            if (username.IsNullOrEmpty ()) {
              _proxyCredentials = null;
              _logger.Warn ("The proxy credentials were set back to the default.");

              return;
            }

            msg = username.Contains (':') || !username.IsText ()
                  ? "'username' contains an invalid character."
                  : !password.IsNullOrEmpty () && !password.IsText ()
                    ? "'password' contains an invalid character."
                    : null;
          }
        }

        if (msg != null) {
          _logger.Error (msg);
          error ("An error has occurred in setting the proxy.", null);

          return;
        }

        _proxyCredentials = new NetworkCredential (
          username, password, String.Format ("{0}:{1}", _uri.DnsSafeHost, _uri.Port));
      }
    }

    #endregion

    #region Explicit Interface Implementations

    /// <summary>
    /// Closes the WebSocket connection, and releases all associated resources.
    /// </summary>
    /// <remarks>
    /// This method closes the connection with <see cref="CloseStatusCode.Away"/>.
    /// </remarks>
    void IDisposable.Dispose ()
    {
      var send = _readyState == WebSocketState.Open;
      close (new CloseEventArgs (CloseStatusCode.Away), send, send);
    }

    #endregion
  }
>>>>>>> 36b860b7
}<|MERGE_RESOLUTION|>--- conflicted
+++ resolved
@@ -48,7 +48,6 @@
 
 namespace WebSocketSharp
 {
-<<<<<<< HEAD
 	using System.Threading.Tasks;
 
 	/// <summary>
@@ -576,14 +575,13 @@
 			var e = new CloseEventArgs(payload);
 			e.WasClean =
 			  _client
-			  ? closeHandshake(
-				  send ? WebSocketFrame.CreateCloseFrame(payload, true).ToByteArray() : null,
-				  TimeSpan.FromMilliseconds(wait ? 5000 : 0),
-				  closeClientResources)
-			  : closeHandshake(
-				  send ? WebSocketFrame.CreateCloseFrame(payload, false).ToByteArray() : null,
-				  TimeSpan.FromMilliseconds(wait ? 1000 : 0),
-				  closeServerResources);
+			  ? closeHandshake(send ? WebSocketFrame.CreateCloseFrame(payload, true).ToByteArray() : null, TimeSpan.FromMilliseconds(wait ? 5000 : 0), closeClientResources)
+			  : closeHandshake(send ? WebSocketFrame.CreateCloseFrame(payload, false).ToByteArray() : null, TimeSpan.FromMilliseconds(wait ? 1000 : 0), closeServerResources);
+
+			e.WasClean = closeHandshake(
+			  send ? WebSocketFrame.CreateCloseFrame(e.PayloadData, _client).ToByteArray() : null,
+			  wait ? WaitTime : TimeSpan.Zero,
+			  _client ? (Action)closeClientResources : closeServerResources);
 
 			_readyState = WebSocketState.Closed;
 			try
@@ -2205,2277 +2203,4 @@
 			Close(CloseStatusCode.Away, null);
 		}
 	}
-=======
-  /// <summary>
-  /// Implements the WebSocket interface.
-  /// </summary>
-  /// <remarks>
-  /// The WebSocket class provides a set of methods and properties for two-way communication using
-  /// the WebSocket protocol (<see href="http://tools.ietf.org/html/rfc6455">RFC 6455</see>).
-  /// </remarks>
-  public class WebSocket : IDisposable
-  {
-    #region Private Fields
-
-    private AuthenticationChallenge _authChallenge;
-    private string                  _base64Key;
-    private LocalCertificateSelectionCallback
-                                    _certSelectionCallback;
-    private RemoteCertificateValidationCallback
-                                    _certValidationCallback;
-    private bool                    _client;
-    private Action                  _closeContext;
-    private CompressionMethod       _compression;
-    private WebSocketContext        _context;
-    private CookieCollection        _cookies;
-    private NetworkCredential       _credentials;
-    private string                  _extensions;
-    private AutoResetEvent          _exitReceiving;
-    private object                  _forConn;
-    private object                  _forEvent;
-    private object                  _forMessageEventQueue;
-    private object                  _forSend;
-    private const string            _guid = "258EAFA5-E914-47DA-95CA-C5AB0DC85B11";
-    private Func<WebSocketContext, string>
-                                    _handshakeRequestChecker;
-    private volatile Logger         _logger;
-    private Queue<MessageEventArgs> _messageEventQueue;
-    private uint                    _nonceCount;
-    private string                  _origin;
-    private bool                    _preAuth;
-    private string                  _protocol;
-    private string[]                _protocols;
-    private NetworkCredential       _proxyCredentials;
-    private Uri                     _proxyUri;
-    private volatile WebSocketState _readyState;
-    private AutoResetEvent          _receivePong;
-    private bool                    _secure;
-    private Stream                  _stream;
-    private TcpClient               _tcpClient;
-    private Uri                     _uri;
-    private const string            _version = "13";
-    private TimeSpan                _waitTime;
-
-    #endregion
-
-    #region Internal Fields
-
-    internal const int FragmentLength = 1016; // Max value is Int32.MaxValue - 14.
-
-    #endregion
-
-    #region Internal Constructors
-
-    // As server
-    internal WebSocket (HttpListenerWebSocketContext context, string protocol, Logger logger)
-    {
-      _context = context;
-      _protocol = protocol;
-      _logger = logger;
-
-      _closeContext = context.Close;
-      _secure = context.IsSecureConnection;
-      _stream = context.Stream;
-      _waitTime = TimeSpan.FromSeconds (1);
-
-      init ();
-    }
-
-    // As server
-    internal WebSocket (TcpListenerWebSocketContext context, string protocol, Logger logger)
-    {
-      _context = context;
-      _protocol = protocol;
-      _logger = logger;
-
-      _closeContext = context.Close;
-      _secure = context.IsSecureConnection;
-      _stream = context.Stream;
-      _waitTime = TimeSpan.FromSeconds (1);
-
-      init ();
-    }
-
-    #endregion
-
-    #region Public Constructors
-
-    /// <summary>
-    /// Initializes a new instance of the <see cref="WebSocket"/> class with
-    /// the specified WebSocket URL and subprotocols.
-    /// </summary>
-    /// <param name="url">
-    /// A <see cref="string"/> that represents the WebSocket URL to connect.
-    /// </param>
-    /// <param name="protocols">
-    /// An array of <see cref="string"/> that contains the WebSocket subprotocols if any.
-    /// Each value of <paramref name="protocols"/> must be a token defined in
-    /// <see href="http://tools.ietf.org/html/rfc2616#section-2.2">RFC 2616</see>.
-    /// </param>
-    /// <exception cref="ArgumentException">
-    ///   <para>
-    ///   <paramref name="url"/> is invalid.
-    ///   </para>
-    ///   <para>
-    ///   -or-
-    ///   </para>
-    ///   <para>
-    ///   <paramref name="protocols"/> is invalid.
-    ///   </para>
-    /// </exception>
-    /// <exception cref="ArgumentNullException">
-    /// <paramref name="url"/> is <see langword="null"/>.
-    /// </exception>
-    public WebSocket (string url, params string[] protocols)
-    {
-      if (url == null)
-        throw new ArgumentNullException ("url");
-
-      string msg;
-      if (!url.TryCreateWebSocketUri (out _uri, out msg))
-        throw new ArgumentException (msg, "url");
-
-      if (protocols != null && protocols.Length > 0) {
-        msg = protocols.CheckIfValidProtocols ();
-        if (msg != null)
-          throw new ArgumentException (msg, "protocols");
-
-        _protocols = protocols;
-      }
-
-      _base64Key = CreateBase64Key ();
-      _client = true;
-      _logger = new Logger ();
-      _secure = _uri.Scheme == "wss";
-      _waitTime = TimeSpan.FromSeconds (5);
-
-      init ();
-    }
-
-    #endregion
-
-    #region Internal Properties
-
-    internal CookieCollection CookieCollection {
-      get {
-        return _cookies;
-      }
-    }
-
-    // As server
-    internal Func<WebSocketContext, string> CustomHandshakeRequestChecker {
-      get {
-        return _handshakeRequestChecker ?? (context => null);
-      }
-
-      set {
-        _handshakeRequestChecker = value;
-      }
-    }
-
-    internal bool IsConnected {
-      get {
-        return _readyState == WebSocketState.Open || _readyState == WebSocketState.Closing;
-      }
-    }
-
-    #endregion
-
-    #region Public Properties
-
-    /// <summary>
-    /// Gets or sets the callback used to select a client certificate to supply to the server.
-    /// </summary>
-    /// <remarks>
-    /// If the value of this property is <see langword="null"/>, no client certificate will be
-    /// supplied.
-    /// </remarks>
-    /// <value>
-    /// A <see cref="LocalCertificateSelectionCallback"/> delegate that references the method
-    /// used to select the client certificate. The default value is <see langword="null"/>.
-    /// </value>
-    public LocalCertificateSelectionCallback ClientCertificateSelectionCallback
-    {
-      get {
-        return _certSelectionCallback;
-      }
-
-      set {
-        lock (_forConn) {
-          var msg = checkIfAvailable (false, false);
-          if (msg != null) {
-            _logger.Error (msg);
-            error (
-              "An error has occurred in setting the client certificate selection callback.",
-              null);
-
-            return;
-          }
-
-          _certSelectionCallback = value;
-        }
-      }
-    }
-
-    /// <summary>
-    /// Gets or sets the compression method used to compress the message on the WebSocket
-    /// connection.
-    /// </summary>
-    /// <value>
-    /// One of the <see cref="CompressionMethod"/> enum values, indicates the compression method
-    /// used to compress the message. The default value is <see cref="CompressionMethod.None"/>.
-    /// </value>
-    public CompressionMethod Compression {
-      get {
-        return _compression;
-      }
-
-      set {
-        lock (_forConn) {
-          var msg = checkIfAvailable (false, false);
-          if (msg != null) {
-            _logger.Error (msg);
-            error ("An error has occurred in setting the compression.", null);
-
-            return;
-          }
-
-          _compression = value;
-        }
-      }
-    }
-
-    /// <summary>
-    /// Gets the HTTP cookies included in the WebSocket connection request and response.
-    /// </summary>
-    /// <value>
-    /// An <see cref="T:System.Collections.Generic.IEnumerable{WebSocketSharp.Net.Cookie}"/>
-    /// instance that provides an enumerator which supports the iteration over the collection of
-    /// the cookies.
-    /// </value>
-    public IEnumerable<Cookie> Cookies {
-      get {
-        lock (_cookies.SyncRoot)
-          foreach (Cookie cookie in _cookies)
-            yield return cookie;
-      }
-    }
-
-    /// <summary>
-    /// Gets the credentials for the HTTP authentication (Basic/Digest).
-    /// </summary>
-    /// <value>
-    /// A <see cref="NetworkCredential"/> that represents the credentials for the authentication.
-    /// The default value is <see langword="null"/>.
-    /// </value>
-    public NetworkCredential Credentials {
-      get {
-        return _credentials;
-      }
-    }
-
-    /// <summary>
-    /// Gets the WebSocket extensions selected by the server.
-    /// </summary>
-    /// <value>
-    /// A <see cref="string"/> that represents the extensions if any.
-    /// The default value is <see cref="String.Empty"/>.
-    /// </value>
-    public string Extensions {
-      get {
-        return _extensions ?? String.Empty;
-      }
-    }
-
-    /// <summary>
-    /// Gets a value indicating whether the WebSocket connection is alive.
-    /// </summary>
-    /// <value>
-    /// <c>true</c> if the connection is alive; otherwise, <c>false</c>.
-    /// </value>
-    public bool IsAlive {
-      get {
-        return Ping ();
-      }
-    }
-
-    /// <summary>
-    /// Gets a value indicating whether the WebSocket connection is secure.
-    /// </summary>
-    /// <value>
-    /// <c>true</c> if the connection is secure; otherwise, <c>false</c>.
-    /// </value>
-    public bool IsSecure {
-      get {
-        return _secure;
-      }
-    }
-
-    /// <summary>
-    /// Gets the logging functions.
-    /// </summary>
-    /// <remarks>
-    /// The default logging level is <see cref="LogLevel.Error"/>. If you would like to change it,
-    /// you should set the <c>Log.Level</c> property to any of the <see cref="LogLevel"/> enum
-    /// values.
-    /// </remarks>
-    /// <value>
-    /// A <see cref="Logger"/> that provides the logging functions.
-    /// </value>
-    public Logger Log {
-      get {
-        return _logger;
-      }
-
-      internal set {
-        _logger = value;
-      }
-    }
-
-    /// <summary>
-    /// Gets or sets the value of the HTTP Origin header to send with the WebSocket connection
-    /// request to the server.
-    /// </summary>
-    /// <remarks>
-    /// The <see cref="WebSocket"/> sends the Origin header if this property has any.
-    /// </remarks>
-    /// <value>
-    ///   <para>
-    ///   A <see cref="string"/> that represents the value of
-    ///   the <see href="http://tools.ietf.org/html/rfc6454#section-7">Origin</see> header to send.
-    ///   The default value is <see langword="null"/>.
-    ///   </para>
-    ///   <para>
-    ///   The Origin header has the following syntax:
-    ///   <c>&lt;scheme&gt;://&lt;host&gt;[:&lt;port&gt;]</c>
-    ///   </para>
-    /// </value>
-    public string Origin {
-      get {
-        return _origin;
-      }
-
-      set {
-        lock (_forConn) {
-          var msg = checkIfAvailable (false, false);
-          if (msg == null) {
-            if (value.IsNullOrEmpty ()) {
-              _origin = value;
-              return;
-            }
-
-            Uri origin;
-            if (!Uri.TryCreate (value, UriKind.Absolute, out origin) || origin.Segments.Length > 1)
-              msg = "The syntax of the origin must be '<scheme>://<host>[:<port>]'.";
-          }
-
-          if (msg != null) {
-            _logger.Error (msg);
-            error ("An error has occurred in setting the origin.", null);
-
-            return;
-          }
-
-          _origin = value.TrimEnd ('/');
-        }
-      }
-    }
-
-    /// <summary>
-    /// Gets the WebSocket subprotocol selected by the server.
-    /// </summary>
-    /// <value>
-    /// A <see cref="string"/> that represents the subprotocol if any.
-    /// The default value is <see cref="String.Empty"/>.
-    /// </value>
-    public string Protocol {
-      get {
-        return _protocol ?? String.Empty;
-      }
-
-      internal set {
-        _protocol = value;
-      }
-    }
-
-    /// <summary>
-    /// Gets the state of the WebSocket connection.
-    /// </summary>
-    /// <value>
-    /// One of the <see cref="WebSocketState"/> enum values, indicates the state of the WebSocket
-    /// connection. The default value is <see cref="WebSocketState.Connecting"/>.
-    /// </value>
-    public WebSocketState ReadyState {
-      get {
-        return _readyState;
-      }
-    }
-
-    /// <summary>
-    /// Gets or sets the callback used to validate the certificate supplied by the server.
-    /// </summary>
-    /// <remarks>
-    /// If the value of this property is <see langword="null"/>, the validation does nothing with
-    /// the server certificate, and always returns valid.
-    /// </remarks>
-    /// <value>
-    /// A <see cref="RemoteCertificateValidationCallback"/> delegate that references the method
-    /// used to validate the server certificate. The default value is <see langword="null"/>.
-    /// </value>
-    public RemoteCertificateValidationCallback ServerCertificateValidationCallback {
-      get {
-        return _certValidationCallback;
-      }
-
-      set {
-        lock (_forConn) {
-          var msg = checkIfAvailable (false, false);
-          if (msg != null) {
-            _logger.Error (msg);
-            error (
-              "An error has occurred in setting the server certificate validation callback.",
-              null);
-
-            return;
-          }
-
-          _certValidationCallback = value;
-        }
-      }
-    }
-
-    /// <summary>
-    /// Gets the WebSocket URL to connect.
-    /// </summary>
-    /// <value>
-    /// A <see cref="Uri"/> that represents the WebSocket URL to connect.
-    /// </value>
-    public Uri Url {
-      get {
-        return _client
-               ? _uri
-               : _context.RequestUri;
-      }
-    }
-
-    /// <summary>
-    /// Gets or sets the wait time for the response to the Ping or Close.
-    /// </summary>
-    /// <value>
-    /// A <see cref="TimeSpan"/> that represents the wait time. The default value is
-    /// the same as 5 seconds, or 1 second if the <see cref="WebSocket"/> is used by
-    /// a server.
-    /// </value>
-    public TimeSpan WaitTime {
-      get {
-        return _waitTime;
-      }
-
-      set {
-        lock (_forConn) {
-          var msg = checkIfAvailable (true, false) ?? value.CheckIfValidWaitTime ();
-          if (msg != null) {
-            _logger.Error (msg);
-            error ("An error has occurred in setting the wait time.", null);
-
-            return;
-          }
-
-          _waitTime = value;
-        }
-      }
-    }
-
-    #endregion
-
-    #region Public Events
-
-    /// <summary>
-    /// Occurs when the WebSocket connection has been closed.
-    /// </summary>
-    public event EventHandler<CloseEventArgs> OnClose;
-
-    /// <summary>
-    /// Occurs when the <see cref="WebSocket"/> gets an error.
-    /// </summary>
-    public event EventHandler<ErrorEventArgs> OnError;
-
-    /// <summary>
-    /// Occurs when the <see cref="WebSocket"/> receives a message.
-    /// </summary>
-    public event EventHandler<MessageEventArgs> OnMessage;
-
-    /// <summary>
-    /// Occurs when the WebSocket connection has been established.
-    /// </summary>
-    public event EventHandler OnOpen;
-
-    #endregion
-
-    #region Private Methods
-
-    // As server
-    private bool acceptHandshake ()
-    {
-      _logger.Debug (
-        String.Format ("A connection request from {0}:\n{1}", _context.UserEndPoint, _context));
-
-      var msg = checkIfValidHandshakeRequest (_context);
-      if (msg != null) {
-        _logger.Error (msg);
-        error ("An error has occurred while connecting.", null);
-        Close (HttpStatusCode.BadRequest);
-
-        return false;
-      }
-
-      if (_protocol != null &&
-          !_context.SecWebSocketProtocols.Contains (protocol => protocol == _protocol))
-        _protocol = null;
-
-      var extensions = _context.Headers["Sec-WebSocket-Extensions"];
-      if (extensions != null && extensions.Length > 0)
-        processSecWebSocketExtensionsHeader (extensions);
-
-      return sendHttpResponse (createHandshakeResponse ());
-    }
-
-    private string checkIfAvailable (bool asServer, bool asConnected)
-    {
-      return !_client && !asServer
-             ? "This operation isn't available as a server."
-             : !asConnected
-               ? _readyState.CheckIfConnectable ()
-               : null;
-    }
-
-    private string checkIfCanConnect ()
-    {
-      return !_client && _readyState == WebSocketState.Closed
-             ? "Connect isn't available to reconnect as a server."
-             : _readyState.CheckIfConnectable ();
-    }
-
-    // As server
-    private string checkIfValidHandshakeRequest (WebSocketContext context)
-    {
-      var headers = context.Headers;
-      return context.RequestUri == null
-             ? "An invalid request url."
-             : !context.IsWebSocketRequest
-               ? "Not a WebSocket connection request."
-               : !validateSecWebSocketKeyHeader (headers["Sec-WebSocket-Key"])
-                 ? "Invalid Sec-WebSocket-Key header."
-                 : !validateSecWebSocketVersionClientHeader (headers["Sec-WebSocket-Version"])
-                   ? "Invalid Sec-WebSocket-Version header."
-                   : CustomHandshakeRequestChecker (context);
-    }
-
-    // As client
-    private string checkIfValidHandshakeResponse (HttpResponse response)
-    {
-      var headers = response.Headers;
-      return response.IsUnauthorized
-             ? "An HTTP authentication is required."
-             : !response.IsWebSocketResponse
-               ? "Not a WebSocket connection response."
-               : !validateSecWebSocketAcceptHeader (headers["Sec-WebSocket-Accept"])
-                 ? "Invalid Sec-WebSocket-Accept header."
-                 : !validateSecWebSocketProtocolHeader (headers["Sec-WebSocket-Protocol"])
-                   ? "Invalid Sec-WebSocket-Protocol header."
-                   : !validateSecWebSocketExtensionsHeader (headers["Sec-WebSocket-Extensions"])
-                     ? "Invalid Sec-WebSocket-Extensions header."
-                     : !validateSecWebSocketVersionServerHeader (headers["Sec-WebSocket-Version"])
-                       ? "Invalid Sec-WebSocket-Version header."
-                       : null;
-    }
-
-    private string checkIfValidReceivedFrame (WebSocketFrame frame)
-    {
-      var masked = frame.IsMasked;
-      return _client && masked
-             ? "A frame from the server is masked."
-             : !_client && !masked
-               ? "A frame from a client isn't masked."
-               : frame.IsCompressed && _compression == CompressionMethod.None
-                 ? "A compressed frame is without the available decompression method."
-                 : null;
-    }
-
-    private void close (CloseEventArgs e, bool send, bool wait)
-    {
-      lock (_forConn) {
-        if (_readyState == WebSocketState.Closing || _readyState == WebSocketState.Closed) {
-          _logger.Info ("Closing the connection has already been done.");
-          return;
-        }
-
-        _readyState = WebSocketState.Closing;
-      }
-
-      _logger.Trace ("Start closing the connection.");
-
-      e.WasClean = closeHandshake (
-        send ? WebSocketFrame.CreateCloseFrame (e.PayloadData, _client).ToByteArray () : null,
-        wait ? _waitTime : TimeSpan.Zero,
-        _client ? (Action) releaseClientResources : releaseServerResources);
-
-      _logger.Trace ("End closing the connection.");
-
-      _readyState = WebSocketState.Closed;
-      try {
-        OnClose.Emit (this, e);
-      }
-      catch (Exception ex) {
-        _logger.Fatal (ex.ToString ());
-        error ("An exception has occurred during an OnClose event.", ex);
-      }
-    }
-
-    private void closeAsync (CloseEventArgs e, bool send, bool wait)
-    {
-      Action<CloseEventArgs, bool, bool> closer = close;
-      closer.BeginInvoke (e, send, wait, ar => closer.EndInvoke (ar), null);
-    }
-
-    private bool closeHandshake (byte[] frameAsBytes, TimeSpan timeout, Action release)
-    {
-      var sent = frameAsBytes != null && sendBytes (frameAsBytes);
-      var received = timeout == TimeSpan.Zero ||
-                     (sent && _exitReceiving != null && _exitReceiving.WaitOne (timeout));
-
-      release ();
-      if (_receivePong != null) {
-        _receivePong.Close ();
-        _receivePong = null;
-      }
-
-      if (_exitReceiving != null) {
-        _exitReceiving.Close ();
-        _exitReceiving = null;
-      }
-
-      var res = sent && received;
-      _logger.Debug (
-        String.Format ("Was clean?: {0}\nsent: {1} received: {2}", res, sent, received));
-
-      return res;
-    }
-
-    private bool concatenateFragmentsInto (Stream destination)
-    {
-      while (true) {
-        var frame = WebSocketFrame.Read (_stream, false);
-        var msg = checkIfValidReceivedFrame (frame);
-        if (msg != null)
-          return processUnsupportedFrame (frame, CloseStatusCode.ProtocolError, msg);
-
-        frame.Unmask ();
-        if (frame.IsFinal) {
-          /* FINAL */
-
-          // CONT
-          if (frame.IsContinuation) {
-            destination.WriteBytes (frame.PayloadData.ApplicationData);
-            break;
-          }
-
-          // PING
-          if (frame.IsPing) {
-            processPingFrame (frame);
-            continue;
-          }
-
-          // PONG
-          if (frame.IsPong) {
-            processPongFrame (frame);
-            continue;
-          }
-
-          // CLOSE
-          if (frame.IsClose)
-            return processCloseFrame (frame);
-        }
-        else {
-          /* MORE */
-
-          // CONT
-          if (frame.IsContinuation) {
-            destination.WriteBytes (frame.PayloadData.ApplicationData);
-            continue;
-          }
-        }
-
-        // ?
-        return processUnsupportedFrame (
-          frame,
-          CloseStatusCode.IncorrectData,
-          "An incorrect data has been received while receiving the fragmented data.");
-      }
-
-      return true;
-    }
-
-    private bool connect ()
-    {
-      lock (_forConn) {
-        var msg = _readyState.CheckIfConnectable ();
-        if (msg != null) {
-          _logger.Error (msg);
-          error ("An error has occurred in connecting.", null);
-
-          return false;
-        }
-
-        try {
-          _readyState = WebSocketState.Connecting;
-          if (_client ? doHandshake () : acceptHandshake ()) {
-            _readyState = WebSocketState.Open;
-            return true;
-          }
-        }
-        catch (Exception ex) {
-          processException (ex, "An exception has occurred while connecting.");
-        }
-
-        return false;
-      }
-    }
-
-    // As client
-    private string createExtensions ()
-    {
-      var buff = new StringBuilder (32);
-
-      if (_compression != CompressionMethod.None)
-        buff.Append (_compression.ToExtensionString ());
-
-      return buff.Length > 0
-             ? buff.ToString ()
-             : null;
-    }
-
-    // As server
-    private HttpResponse createHandshakeCloseResponse (HttpStatusCode code)
-    {
-      var res = HttpResponse.CreateCloseResponse (code);
-      res.Headers["Sec-WebSocket-Version"] = _version;
-
-      return res;
-    }
-
-    // As client
-    private HttpRequest createHandshakeRequest ()
-    {
-      var req = HttpRequest.CreateWebSocketRequest (_uri);
-
-      var headers = req.Headers;
-      if (!_origin.IsNullOrEmpty ())
-        headers["Origin"] = _origin;
-
-      headers["Sec-WebSocket-Key"] = _base64Key;
-
-      if (_protocols != null)
-        headers["Sec-WebSocket-Protocol"] = _protocols.ToString (", ");
-
-      var extensions = createExtensions ();
-      if (extensions != null)
-        headers["Sec-WebSocket-Extensions"] = extensions;
-
-      headers["Sec-WebSocket-Version"] = _version;
-
-      AuthenticationResponse authRes = null;
-      if (_authChallenge != null && _credentials != null) {
-        authRes = new AuthenticationResponse (_authChallenge, _credentials, _nonceCount);
-        _nonceCount = authRes.NonceCount;
-      }
-      else if (_preAuth) {
-        authRes = new AuthenticationResponse (_credentials);
-      }
-
-      if (authRes != null)
-        headers["Authorization"] = authRes.ToString ();
-
-      if (_cookies.Count > 0)
-        req.SetCookies (_cookies);
-
-      return req;
-    }
-
-    // As server
-    private HttpResponse createHandshakeResponse ()
-    {
-      var res = HttpResponse.CreateWebSocketResponse ();
-
-      var headers = res.Headers;
-      headers["Sec-WebSocket-Accept"] = CreateResponseKey (_base64Key);
-
-      if (_protocol != null)
-        headers["Sec-WebSocket-Protocol"] = _protocol;
-
-      if (_extensions != null)
-        headers["Sec-WebSocket-Extensions"] = _extensions;
-
-      if (_cookies.Count > 0)
-        res.SetCookies (_cookies);
-
-      return res;
-    }
-
-    private MessageEventArgs dequeueFromMessageEventQueue ()
-    {
-      lock (_forMessageEventQueue)
-        return _messageEventQueue.Count > 0
-               ? _messageEventQueue.Dequeue ()
-               : null;
-    }
-
-    // As client
-    private bool doHandshake ()
-    {
-      setClientStream ();
-      var res = sendHandshakeRequest ();
-      var msg = checkIfValidHandshakeResponse (res);
-      if (msg != null) {
-        _logger.Error (msg);
-
-        msg = "An error has occurred while connecting.";
-        error (msg, null);
-        close (new CloseEventArgs (CloseStatusCode.Abnormal, msg), false, false);
-
-        return false;
-      }
-
-      var cookies = res.Cookies;
-      if (cookies.Count > 0)
-        _cookies.SetOrRemove (cookies);
-
-      return true;
-    }
-
-    private void enqueueToMessageEventQueue (MessageEventArgs e)
-    {
-      lock (_forMessageEventQueue)
-        _messageEventQueue.Enqueue (e);
-    }
-
-    private void error (string message, Exception exception)
-    {
-      try {
-        OnError.Emit (this, new ErrorEventArgs (message, exception));
-      }
-      catch (Exception ex) {
-        _logger.Fatal (ex.ToString ());
-      }
-    }
-
-    private void init ()
-    {
-      _compression = CompressionMethod.None;
-      _cookies = new CookieCollection ();
-      _forConn = new object ();
-      _forEvent = new object ();
-      _forSend = new object ();
-      _messageEventQueue = new Queue<MessageEventArgs> ();
-      _forMessageEventQueue = ((ICollection) _messageEventQueue).SyncRoot;
-      _readyState = WebSocketState.Connecting;
-    }
-
-    private void open ()
-    {
-      try {
-        startReceiving ();
-
-        lock (_forEvent) {
-          try {
-            OnOpen.Emit (this, EventArgs.Empty);
-          }
-          catch (Exception ex) {
-            processException (ex, "An exception has occurred during an OnOpen event.");
-          }
-        }
-      }
-      catch (Exception ex) {
-        processException (ex, "An exception has occurred while opening.");
-      }
-    }
-
-    private bool processCloseFrame (WebSocketFrame frame)
-    {
-      var payload = frame.PayloadData;
-      close (new CloseEventArgs (payload), !payload.IncludesReservedCloseStatusCode, false);
-
-      return false;
-    }
-
-    private bool processDataFrame (WebSocketFrame frame)
-    {
-      enqueueToMessageEventQueue (
-        frame.IsCompressed
-        ? new MessageEventArgs (
-            frame.Opcode, frame.PayloadData.ApplicationData.Decompress (_compression))
-        : new MessageEventArgs (frame));
-
-      return true;
-    }
-
-    private void processException (Exception exception, string message)
-    {
-      var code = CloseStatusCode.Abnormal;
-      var reason = message;
-      if (exception is WebSocketException) {
-        var wsex = (WebSocketException) exception;
-        code = wsex.Code;
-        reason = wsex.Message;
-      }
-
-      if (code == CloseStatusCode.Abnormal || code == CloseStatusCode.TlsHandshakeFailure)
-        _logger.Fatal (exception.ToString ());
-      else
-        _logger.Error (reason);
-
-      error (message ?? code.GetMessage (), exception);
-      if (!_client && _readyState == WebSocketState.Connecting) {
-        Close (HttpStatusCode.BadRequest);
-        return;
-      }
-
-      close (new CloseEventArgs (code, reason ?? code.GetMessage ()), !code.IsReserved (), false);
-    }
-
-    private bool processFragmentedFrame (WebSocketFrame frame)
-    {
-      // Must process first fragment.
-      return frame.IsContinuation || processFragments (frame);
-    }
-
-    private bool processFragments (WebSocketFrame first)
-    {
-      using (var buff = new MemoryStream ()) {
-        buff.WriteBytes (first.PayloadData.ApplicationData);
-        if (!concatenateFragmentsInto (buff))
-          return false;
-
-        byte[] data;
-        if (_compression != CompressionMethod.None) {
-          data = buff.DecompressToArray (_compression);
-        }
-        else {
-          buff.Close ();
-          data = buff.ToArray ();
-        }
-
-        enqueueToMessageEventQueue (new MessageEventArgs (first.Opcode, data));
-        return true;
-      }
-    }
-
-    private bool processPingFrame (WebSocketFrame frame)
-    {
-      if (send (new WebSocketFrame (Opcode.Pong, frame.PayloadData, _client).ToByteArray ()))
-        _logger.Trace ("Returned a Pong.");
-
-      return true;
-    }
-
-    private bool processPongFrame (WebSocketFrame frame)
-    {
-      _receivePong.Set ();
-      _logger.Trace ("Received a Pong.");
-
-      return true;
-    }
-
-    private bool processReceivedFrame (WebSocketFrame frame)
-    {
-      var msg = checkIfValidReceivedFrame (frame);
-      if (msg != null)
-        return processUnsupportedFrame (frame, CloseStatusCode.ProtocolError, msg);
-
-      frame.Unmask ();
-      return frame.IsFragmented
-             ? processFragmentedFrame (frame)
-             : frame.IsData
-               ? processDataFrame (frame)
-               : frame.IsPing
-                 ? processPingFrame (frame)
-                 : frame.IsPong
-                   ? processPongFrame (frame)
-                   : frame.IsClose
-                     ? processCloseFrame (frame)
-                     : processUnsupportedFrame (frame, CloseStatusCode.IncorrectData, null);
-    }
-
-    // As server
-    private void processSecWebSocketExtensionsHeader (string value)
-    {
-      var buff = new StringBuilder (32);
-
-      var compress = false;
-      foreach (var extension in value.SplitHeaderValue (',')) {
-        var trimed = extension.Trim ();
-        var unprefixed = trimed.RemovePrefix ("x-webkit-");
-        if (!compress && unprefixed.IsCompressionExtension ()) {
-          var method = unprefixed.ToCompressionMethod ();
-          if (method != CompressionMethod.None) {
-            _compression = method;
-            compress = true;
-
-            buff.Append (trimed + ", ");
-          }
-        }
-      }
-
-      var len = buff.Length;
-      if (len > 0) {
-        buff.Length = len - 2;
-        _extensions = buff.ToString ();
-      }
-    }
-
-    private bool processUnsupportedFrame (WebSocketFrame frame, CloseStatusCode code, string reason)
-    {
-      _logger.Debug ("An unsupported frame:" + frame.PrintToString (false));
-      processException (new WebSocketException (code, reason), null);
-
-      return false;
-    }
-
-    // As client
-    private void releaseClientResources ()
-    {
-      if (_stream != null) {
-        _stream.Dispose ();
-        _stream = null;
-      }
-
-      if (_tcpClient != null) {
-        _tcpClient.Close ();
-        _tcpClient = null;
-      }
-    }
-
-    // As server
-    private void releaseServerResources ()
-    {
-      if (_closeContext == null)
-        return;
-
-      _closeContext ();
-      _closeContext = null;
-      _stream = null;
-      _context = null;
-    }
-
-    private bool send (byte[] frameAsBytes)
-    {
-      lock (_forConn) {
-        if (_readyState != WebSocketState.Open) {
-          _logger.Error ("Closing the connection has been done.");
-          return false;
-        }
-
-        return sendBytes (frameAsBytes);
-      }
-    }
-
-    private bool send (Opcode opcode, Stream stream)
-    {
-      lock (_forSend) {
-        var src = stream;
-        var compressed = false;
-        var sent = false;
-        try {
-          if (_compression != CompressionMethod.None) {
-            stream = stream.Compress (_compression);
-            compressed = true;
-          }
-
-          sent = send (opcode, stream, compressed);
-          if (!sent)
-            error ("Sending the data has been interrupted.", null);
-        }
-        catch (Exception ex) {
-          _logger.Fatal (ex.ToString ());
-          error ("An exception has occurred while sending the data.", ex);
-        }
-        finally {
-          if (compressed)
-            stream.Dispose ();
-
-          src.Dispose ();
-        }
-
-        return sent;
-      }
-    }
-
-    private bool send (Opcode opcode, Stream stream, bool compressed)
-    {
-      var len = stream.Length;
-
-      /* Not fragmented */
-
-      if (len == 0)
-        return send (Fin.Final, opcode, new byte[0], compressed);
-
-      var quo = len / FragmentLength;
-      var rem = (int) (len % FragmentLength);
-
-      byte[] buff = null;
-      if (quo == 0) {
-        buff = new byte[rem];
-        return stream.Read (buff, 0, rem) == rem &&
-               send (Fin.Final, opcode, buff, compressed);
-      }
-
-      buff = new byte[FragmentLength];
-      if (quo == 1 && rem == 0)
-        return stream.Read (buff, 0, FragmentLength) == FragmentLength &&
-               send (Fin.Final, opcode, buff, compressed);
-
-      /* Send fragmented */
-
-      // Begin
-      if (stream.Read (buff, 0, FragmentLength) != FragmentLength ||
-          !send (Fin.More, opcode, buff, compressed))
-        return false;
-
-      var n = rem == 0 ? quo - 2 : quo - 1;
-      for (long i = 0; i < n; i++)
-        if (stream.Read (buff, 0, FragmentLength) != FragmentLength ||
-            !send (Fin.More, Opcode.Cont, buff, compressed))
-          return false;
-
-      // End
-      if (rem == 0)
-        rem = FragmentLength;
-      else
-        buff = new byte[rem];
-
-      return stream.Read (buff, 0, rem) == rem &&
-             send (Fin.Final, Opcode.Cont, buff, compressed);
-    }
-
-    private bool send (Fin fin, Opcode opcode, byte[] data, bool compressed)
-    {
-      lock (_forConn) {
-        if (_readyState != WebSocketState.Open) {
-          _logger.Error ("Closing the connection has been done.");
-          return false;
-        }
-
-        return sendBytes (
-          new WebSocketFrame (fin, opcode, data, compressed, _client).ToByteArray ());
-      }
-    }
-
-    private void sendAsync (Opcode opcode, Stream stream, Action<bool> completed)
-    {
-      Func<Opcode, Stream, bool> sender = send;
-      sender.BeginInvoke (
-        opcode,
-        stream,
-        ar => {
-          try {
-            var sent = sender.EndInvoke (ar);
-            if (completed != null)
-              completed (sent);
-          }
-          catch (Exception ex) {
-            _logger.Fatal (ex.ToString ());
-            error ("An exception has occurred during a send callback.", ex);
-          }
-        },
-        null);
-    }
-
-    private bool sendBytes (byte[] bytes)
-    {
-      try {
-        _stream.Write (bytes, 0, bytes.Length);
-        return true;
-      }
-      catch (Exception ex) {
-        _logger.Fatal (ex.ToString ());
-        return false;
-      }
-    }
-
-    // As client
-    private HttpResponse sendHandshakeRequest ()
-    {
-      var req = createHandshakeRequest ();
-      var res = sendHttpRequest (req, 90000);
-      if (res.IsUnauthorized) {
-        _authChallenge = res.AuthenticationChallenge;
-        if (_credentials != null &&
-            (!_preAuth || _authChallenge.Scheme == AuthenticationSchemes.Digest)) {
-          if (res.Headers.Contains ("Connection", "close")) {
-            releaseClientResources ();
-            setClientStream ();
-          }
-
-          var authRes = new AuthenticationResponse (_authChallenge, _credentials, _nonceCount);
-          _nonceCount = authRes.NonceCount;
-          req.Headers["Authorization"] = authRes.ToString ();
-          res = sendHttpRequest (req, 15000);
-        }
-      }
-
-      return res;
-    }
-
-    // As client
-    private HttpResponse sendHttpRequest (HttpRequest request, int millisecondsTimeout)
-    {
-      _logger.Debug ("A request to the server:\n" + request.ToString ());
-      var res = request.GetResponse (_stream, millisecondsTimeout);
-      _logger.Debug ("A response to this request:\n" + res.ToString ());
-
-      return res;
-    }
-
-    // As server
-    private bool sendHttpResponse (HttpResponse response)
-    {
-      _logger.Debug ("A response to this request:\n" + response.ToString ());
-      return sendBytes (response.ToByteArray ());
-    }
-
-    // As client
-    private void sendProxyConnectRequest ()
-    {
-      var req = HttpRequest.CreateConnectRequest (_uri);
-      var res = sendHttpRequest (req, 90000);
-      if (res.IsProxyAuthenticationRequired) {
-        var authChal = res.ProxyAuthenticationChallenge;
-        if (authChal != null && _proxyCredentials != null) {
-          if (res.Headers.Contains ("Connection", "close")) {
-            releaseClientResources ();
-            _tcpClient = new TcpClient (_proxyUri.DnsSafeHost, _proxyUri.Port);
-            _stream = _tcpClient.GetStream ();
-          }
-
-          var authRes = new AuthenticationResponse (authChal, _proxyCredentials, 0);
-          req.Headers["Proxy-Authorization"] = authRes.ToString ();
-          res = sendHttpRequest (req, 15000);
-        }
-
-        if (res.IsProxyAuthenticationRequired)
-          throw new WebSocketException ("A proxy authentication is required.");
-      }
-
-      if (res.StatusCode[0] != '2')
-        throw new WebSocketException (
-          "The proxy has failed a connection to the requested host and port.");
-    }
-
-    // As client
-    private void setClientStream ()
-    {
-      if (_proxyUri != null) {
-        _tcpClient = new TcpClient (_proxyUri.DnsSafeHost, _proxyUri.Port);
-        _stream = _tcpClient.GetStream ();
-        sendProxyConnectRequest ();
-      }
-      else {
-        _tcpClient = new TcpClient (_uri.DnsSafeHost, _uri.Port);
-        _stream = _tcpClient.GetStream ();
-      }
-
-      if (_secure) {
-        var sslStream = new SslStream (
-          _stream,
-          false,
-          _certValidationCallback ?? ((sender, certificate, chain, sslPolicyErrors) => true),
-          _certSelectionCallback ??
-            ((sender, targetHost, localCertificates, remoteCertificate, acceptableIssuers) =>
-              null));
-
-        sslStream.AuthenticateAsClient (_uri.DnsSafeHost);
-        _stream = sslStream;
-      }
-    }
-
-    private void startReceiving ()
-    {
-      if (_messageEventQueue.Count > 0)
-        _messageEventQueue.Clear ();
-
-      _exitReceiving = new AutoResetEvent (false);
-      _receivePong = new AutoResetEvent (false);
-
-      Action receive = null;
-      receive = () => WebSocketFrame.ReadAsync (
-        _stream,
-        false,
-        frame => {
-          if (processReceivedFrame (frame) && _readyState != WebSocketState.Closed) {
-            receive ();
-
-            if (!frame.IsData)
-              return;
-
-            lock (_forEvent) {
-              try {
-                var e = dequeueFromMessageEventQueue ();
-                if (e != null && _readyState == WebSocketState.Open)
-                  OnMessage.Emit (this, e);
-              }
-              catch (Exception ex) {
-                processException (ex, "An exception has occurred during an OnMessage event.");
-              }
-            }
-          }
-          else if (_exitReceiving != null) {
-            _exitReceiving.Set ();
-          }
-        },
-        ex => processException (ex, "An exception has occurred while receiving a message."));
-
-      receive ();
-    }
-
-    // As client
-    private bool validateSecWebSocketAcceptHeader (string value)
-    {
-      return value != null && value == CreateResponseKey (_base64Key);
-    }
-
-    // As client
-    private bool validateSecWebSocketExtensionsHeader (string value)
-    {
-      var compress = _compression != CompressionMethod.None;
-      if (value == null || value.Length == 0) {
-        if (compress)
-          _compression = CompressionMethod.None;
-
-        return true;
-      }
-
-      if (!compress)
-        return false;
-
-      var extensions = value.SplitHeaderValue (',');
-      if (extensions.Contains (
-            extension => extension.Trim () != _compression.ToExtensionString ()))
-        return false;
-
-      _extensions = value;
-      return true;
-    }
-
-    // As server
-    private bool validateSecWebSocketKeyHeader (string value)
-    {
-      if (value == null || value.Length == 0)
-        return false;
-
-      _base64Key = value;
-      return true;
-    }
-
-    // As client
-    private bool validateSecWebSocketProtocolHeader (string value)
-    {
-      if (value == null)
-        return _protocols == null;
-
-      if (_protocols == null || !_protocols.Contains (protocol => protocol == value))
-        return false;
-
-      _protocol = value;
-      return true;
-    }
-
-    // As server
-    private bool validateSecWebSocketVersionClientHeader (string value)
-    {
-      return value != null && value == _version;
-    }
-
-    // As client
-    private bool validateSecWebSocketVersionServerHeader (string value)
-    {
-      return value == null || value == _version;
-    }
-
-    #endregion
-
-    #region Internal Methods
-
-    // As server
-    internal void Close (HttpResponse response)
-    {
-      _readyState = WebSocketState.Closing;
-
-      sendHttpResponse (response);
-      releaseServerResources ();
-
-      _readyState = WebSocketState.Closed;
-    }
-
-    // As server
-    internal void Close (HttpStatusCode code)
-    {
-      Close (createHandshakeCloseResponse (code));
-    }
-
-    // As server
-    internal void Close (CloseEventArgs e, byte[] frameAsBytes, TimeSpan timeout)
-    {
-      lock (_forConn) {
-        if (_readyState == WebSocketState.Closing || _readyState == WebSocketState.Closed) {
-          _logger.Info ("Closing the connection has already been done.");
-          return;
-        }
-
-        _readyState = WebSocketState.Closing;
-      }
-
-      e.WasClean = closeHandshake (frameAsBytes, timeout, releaseServerResources);
-
-      _readyState = WebSocketState.Closed;
-      try {
-        OnClose.Emit (this, e);
-      }
-      catch (Exception ex) {
-        _logger.Fatal (ex.ToString ());
-      }
-    }
-
-    // As server
-    internal void ConnectAsServer ()
-    {
-      try {
-        if (acceptHandshake ()) {
-          _readyState = WebSocketState.Open;
-          open ();
-        }
-      }
-      catch (Exception ex) {
-        processException (ex, "An exception has occurred while connecting.");
-      }
-    }
-
-    // As client
-    internal static string CreateBase64Key ()
-    {
-      var src = new byte[16];
-      var rand = new Random ();
-      rand.NextBytes (src);
-
-      return Convert.ToBase64String (src);
-    }
-
-    internal static string CreateResponseKey (string base64Key)
-    {
-      var buff = new StringBuilder (base64Key, 64);
-      buff.Append (_guid);
-      SHA1 sha1 = new SHA1CryptoServiceProvider ();
-      var src = sha1.ComputeHash (Encoding.UTF8.GetBytes (buff.ToString ()));
-
-      return Convert.ToBase64String (src);
-    }
-
-    internal bool Ping (byte[] frameAsBytes, TimeSpan timeout)
-    {
-      try {
-        AutoResetEvent pong;
-        return _readyState == WebSocketState.Open &&
-               send (frameAsBytes) &&
-               (pong = _receivePong) != null &&
-               pong.WaitOne (timeout);
-      }
-      catch (Exception ex) {
-        _logger.Fatal (ex.ToString ());
-        return false;
-      }
-    }
-
-    // As server, used to broadcast
-    internal void Send (Opcode opcode, byte[] data, Dictionary<CompressionMethod, byte[]> cache)
-    {
-      lock (_forSend) {
-        lock (_forConn) {
-          if (_readyState != WebSocketState.Open) {
-            _logger.Error ("Closing the connection has been done.");
-            return;
-          }
-
-          try {
-            byte[] cached;
-            if (!cache.TryGetValue (_compression, out cached)) {
-              cached = new WebSocketFrame (
-                Fin.Final,
-                opcode,
-                data.Compress (_compression),
-                _compression != CompressionMethod.None,
-                false)
-                .ToByteArray ();
-
-              cache.Add (_compression, cached);
-            }
-
-            sendBytes (cached);
-          }
-          catch (Exception ex) {
-            _logger.Fatal (ex.ToString ());
-          }
-        }
-      }
-    }
-
-    // As server, used to broadcast
-    internal void Send (Opcode opcode, Stream stream, Dictionary <CompressionMethod, Stream> cache)
-    {
-      lock (_forSend) {
-        try {
-          Stream cached;
-          if (!cache.TryGetValue (_compression, out cached)) {
-            cached = stream.Compress (_compression);
-            cache.Add (_compression, cached);
-          }
-          else {
-            cached.Position = 0;
-          }
-
-          send (opcode, cached, _compression != CompressionMethod.None);
-        }
-        catch (Exception ex) {
-          _logger.Fatal (ex.ToString ());
-        }
-      }
-    }
-
-    #endregion
-
-    #region Public Methods
-
-    /// <summary>
-    /// Closes the WebSocket connection, and releases all associated resources.
-    /// </summary>
-    public void Close ()
-    {
-      var msg = _readyState.CheckIfClosable ();
-      if (msg != null) {
-        _logger.Error (msg);
-        error ("An error has occurred in closing the connection.", null);
-
-        return;
-      }
-
-      var send = _readyState == WebSocketState.Open;
-      close (new CloseEventArgs (), send, send);
-    }
-
-    /// <summary>
-    /// Closes the WebSocket connection with the specified <see cref="ushort"/>,
-    /// and releases all associated resources.
-    /// </summary>
-    /// <remarks>
-    /// This method emits a <see cref="OnError"/> event if <paramref name="code"/>
-    /// isn't in the allowable range of the close status code.
-    /// </remarks>
-    /// <param name="code">
-    /// A <see cref="ushort"/> that represents the status code indicating the reason
-    /// for the close.
-    /// </param>
-    public void Close (ushort code)
-    {
-      var msg = _readyState.CheckIfClosable () ??
-                code.CheckIfValidCloseStatusCode ();
-
-      if (msg != null) {
-        _logger.Error (msg);
-        error ("An error has occurred in closing the connection.", null);
-
-        return;
-      }
-
-      var send = _readyState == WebSocketState.Open && !code.IsReserved ();
-      close (new CloseEventArgs (code), send, send);
-    }
-
-    /// <summary>
-    /// Closes the WebSocket connection with the specified <see cref="CloseStatusCode"/>,
-    /// and releases all associated resources.
-    /// </summary>
-    /// <param name="code">
-    /// One of the <see cref="CloseStatusCode"/> enum values, represents the status code
-    /// indicating the reason for the close.
-    /// </param>
-    public void Close (CloseStatusCode code)
-    {
-      var msg = _readyState.CheckIfClosable ();
-      if (msg != null) {
-        _logger.Error (msg);
-        error ("An error has occurred in closing the connection.", null);
-
-        return;
-      }
-
-      var send = _readyState == WebSocketState.Open && !code.IsReserved ();
-      close (new CloseEventArgs (code), send, send);
-    }
-
-    /// <summary>
-    /// Closes the WebSocket connection with the specified <see cref="ushort"/>
-    /// and <see cref="string"/>, and releases all associated resources.
-    /// </summary>
-    /// <remarks>
-    /// This method emits a <see cref="OnError"/> event if <paramref name="code"/>
-    /// isn't in the allowable range of the close status code or the size of
-    /// <paramref name="reason"/> is greater than 123 bytes.
-    /// </remarks>
-    /// <param name="code">
-    /// A <see cref="ushort"/> that represents the status code indicating the reason
-    /// for the close.
-    /// </param>
-    /// <param name="reason">
-    /// A <see cref="string"/> that represents the reason for the close.
-    /// </param>
-    public void Close (ushort code, string reason)
-    {
-      CloseEventArgs e = null;
-      var msg = _readyState.CheckIfClosable () ??
-                code.CheckIfValidCloseStatusCode () ??
-                (e = new CloseEventArgs (code, reason)).RawData.CheckIfValidControlData ("reason");
-
-      if (msg != null) {
-        _logger.Error (msg);
-        error ("An error has occurred in closing the connection.", null);
-
-        return;
-      }
-
-      var send = _readyState == WebSocketState.Open && !code.IsReserved ();
-      close (e, send, send);
-    }
-
-    /// <summary>
-    /// Closes the WebSocket connection with the specified <see cref="CloseStatusCode"/>
-    /// and <see cref="string"/>, and releases all associated resources.
-    /// </summary>
-    /// <remarks>
-    /// This method emits a <see cref="OnError"/> event if the size of <paramref name="reason"/>
-    /// is greater than 123 bytes.
-    /// </remarks>
-    /// <param name="code">
-    /// One of the <see cref="CloseStatusCode"/> enum values, represents the status code
-    /// indicating the reason for the close.
-    /// </param>
-    /// <param name="reason">
-    /// A <see cref="string"/> that represents the reason for the close.
-    /// </param>
-    public void Close (CloseStatusCode code, string reason)
-    {
-      CloseEventArgs e = null;
-      var msg = _readyState.CheckIfClosable () ??
-                (e = new CloseEventArgs (code, reason)).RawData.CheckIfValidControlData ("reason");
-
-      if (msg != null) {
-        _logger.Error (msg);
-        error ("An error has occurred in closing the connection.", null);
-
-        return;
-      }
-
-      var send = _readyState == WebSocketState.Open && !code.IsReserved ();
-      close (e, send, send);
-    }
-
-    /// <summary>
-    /// Closes the WebSocket connection asynchronously, and releases all associated resources.
-    /// </summary>
-    /// <remarks>
-    /// This method doesn't wait for the close to be complete.
-    /// </remarks>
-    public void CloseAsync ()
-    {
-      var msg = _readyState.CheckIfClosable ();
-      if (msg != null) {
-        _logger.Error (msg);
-        error ("An error has occurred in closing the connection.", null);
-
-        return;
-      }
-
-      var send = _readyState == WebSocketState.Open;
-      closeAsync (new CloseEventArgs (), send, send);
-    }
-
-    /// <summary>
-    /// Closes the WebSocket connection asynchronously with the specified <see cref="ushort"/>,
-    /// and releases all associated resources.
-    /// </summary>
-    /// <remarks>
-    ///   <para>
-    ///   This method doesn't wait for the close to be complete.
-    ///   </para>
-    ///   <para>
-    ///   This method emits a <see cref="OnError"/> event if <paramref name="code"/> isn't in
-    ///   the allowable range of the close status code.
-    ///   </para>
-    /// </remarks>
-    /// <param name="code">
-    /// A <see cref="ushort"/> that represents the status code indicating the reason for the close.
-    /// </param>
-    public void CloseAsync (ushort code)
-    {
-      var msg = _readyState.CheckIfClosable () ??
-                code.CheckIfValidCloseStatusCode ();
-
-      if (msg != null) {
-        _logger.Error (msg);
-        error ("An error has occurred in closing the connection.", null);
-
-        return;
-      }
-
-      var send = _readyState == WebSocketState.Open && !code.IsReserved ();
-      closeAsync (new CloseEventArgs (code), send, send);
-    }
-
-    /// <summary>
-    /// Closes the WebSocket connection asynchronously with the specified
-    /// <see cref="CloseStatusCode"/>, and releases all associated resources.
-    /// </summary>
-    /// <remarks>
-    /// This method doesn't wait for the close to be complete.
-    /// </remarks>
-    /// <param name="code">
-    /// One of the <see cref="CloseStatusCode"/> enum values, represents the status code
-    /// indicating the reason for the close.
-    /// </param>
-    public void CloseAsync (CloseStatusCode code)
-    {
-      var msg = _readyState.CheckIfClosable ();
-      if (msg != null) {
-        _logger.Error (msg);
-        error ("An error has occurred in closing the connection.", null);
-
-        return;
-      }
-
-      var send = _readyState == WebSocketState.Open && !code.IsReserved ();
-      closeAsync (new CloseEventArgs (code), send, send);
-    }
-
-    /// <summary>
-    /// Closes the WebSocket connection asynchronously with the specified <see cref="ushort"/>
-    /// and <see cref="string"/>, and releases all associated resources.
-    /// </summary>
-    /// <remarks>
-    ///   <para>
-    ///   This method doesn't wait for the close to be complete.
-    ///   </para>
-    ///   <para>
-    ///   This method emits a <see cref="OnError"/> event if <paramref name="code"/> isn't in
-    ///   the allowable range of the close status code or the size of <paramref name="reason"/>
-    ///   is greater than 123 bytes.
-    ///   </para>
-    /// </remarks>
-    /// <param name="code">
-    /// A <see cref="ushort"/> that represents the status code indicating the reason for the close.
-    /// </param>
-    /// <param name="reason">
-    /// A <see cref="string"/> that represents the reason for the close.
-    /// </param>
-    public void CloseAsync (ushort code, string reason)
-    {
-      CloseEventArgs e = null;
-      var msg = _readyState.CheckIfClosable () ??
-                code.CheckIfValidCloseStatusCode () ??
-                (e = new CloseEventArgs (code, reason)).RawData.CheckIfValidControlData ("reason");
-
-      if (msg != null) {
-        _logger.Error (msg);
-        error ("An error has occurred in closing the connection.", null);
-
-        return;
-      }
-
-      var send = _readyState == WebSocketState.Open && !code.IsReserved ();
-      closeAsync (e, send, send);
-    }
-
-    /// <summary>
-    /// Closes the WebSocket connection asynchronously with the specified
-    /// <see cref="CloseStatusCode"/> and <see cref="string"/>, and releases
-    /// all associated resources.
-    /// </summary>
-    /// <remarks>
-    ///   <para>
-    ///   This method doesn't wait for the close to be complete.
-    ///   </para>
-    ///   <para>
-    ///   This method emits a <see cref="OnError"/> event if the size of <paramref name="reason"/>
-    ///   is greater than 123 bytes.
-    ///   </para>
-    /// </remarks>
-    /// <param name="code">
-    /// One of the <see cref="CloseStatusCode"/> enum values, represents the status code
-    /// indicating the reason for the close.
-    /// </param>
-    /// <param name="reason">
-    /// A <see cref="string"/> that represents the reason for the close.
-    /// </param>
-    public void CloseAsync (CloseStatusCode code, string reason)
-    {
-      CloseEventArgs e = null;
-      var msg = _readyState.CheckIfClosable () ??
-                (e = new CloseEventArgs (code, reason)).RawData.CheckIfValidControlData ("reason");
-
-      if (msg != null) {
-        _logger.Error (msg);
-        error ("An error has occurred in closing the connection.", null);
-
-        return;
-      }
-
-      var send = _readyState == WebSocketState.Open && !code.IsReserved ();
-      closeAsync (e, send, send);
-    }
-
-    /// <summary>
-    /// Establishes a WebSocket connection.
-    /// </summary>
-    public void Connect ()
-    {
-      var msg = checkIfCanConnect ();
-      if (msg != null) {
-        _logger.Error (msg);
-        error ("An error has occurred in connecting.", null);
-
-        return;
-      }
-
-      if (connect ())
-        open ();
-    }
-
-    /// <summary>
-    /// Establishes a WebSocket connection asynchronously.
-    /// </summary>
-    /// <remarks>
-    /// This method doesn't wait for the connect to be complete.
-    /// </remarks>
-    public void ConnectAsync ()
-    {
-      var msg = checkIfCanConnect ();
-      if (msg != null) {
-        _logger.Error (msg);
-        error ("An error has occurred in connecting.", null);
-
-        return;
-      }
-
-      Func<bool> connector = connect;
-      connector.BeginInvoke (
-        ar => {
-          if (connector.EndInvoke (ar))
-            open ();
-        },
-        null);
-    }
-
-    /// <summary>
-    /// Sends a Ping using the WebSocket connection.
-    /// </summary>
-    /// <returns>
-    /// <c>true</c> if the <see cref="WebSocket"/> receives a Pong to this Ping in a time;
-    /// otherwise, <c>false</c>.
-    /// </returns>
-    public bool Ping ()
-    {
-      var bytes = _client
-                  ? WebSocketFrame.CreatePingFrame (true).ToByteArray ()
-                  : WebSocketFrame.EmptyUnmaskPingBytes;
-
-      return Ping (bytes, _waitTime);
-    }
-
-    /// <summary>
-    /// Sends a Ping with the specified <paramref name="message"/> using the WebSocket connection.
-    /// </summary>
-    /// <returns>
-    /// <c>true</c> if the <see cref="WebSocket"/> receives a Pong to this Ping in a time;
-    /// otherwise, <c>false</c>.
-    /// </returns>
-    /// <param name="message">
-    /// A <see cref="string"/> that represents the message to send.
-    /// </param>
-    public bool Ping (string message)
-    {
-      if (message == null || message.Length == 0)
-        return Ping ();
-
-      var data = Encoding.UTF8.GetBytes (message);
-      var msg = data.CheckIfValidControlData ("message");
-      if (msg != null) {
-        _logger.Error (msg);
-        error ("An error has occurred in sending the ping.", null);
-
-        return false;
-      }
-
-      return Ping (WebSocketFrame.CreatePingFrame (data, _client).ToByteArray (), _waitTime);
-    }
-
-    /// <summary>
-    /// Sends a binary <paramref name="data"/> using the WebSocket connection.
-    /// </summary>
-    /// <param name="data">
-    /// An array of <see cref="byte"/> that represents the binary data to send.
-    /// </param>
-    public void Send (byte[] data)
-    {
-      var msg = _readyState.CheckIfOpen () ?? data.CheckIfValidSendData ();
-      if (msg != null) {
-        _logger.Error (msg);
-        error ("An error has occurred in sending the data.", null);
-
-        return;
-      }
-
-      send (Opcode.Binary, new MemoryStream (data));
-    }
-
-    /// <summary>
-    /// Sends the specified <paramref name="file"/> as a binary data
-    /// using the WebSocket connection.
-    /// </summary>
-    /// <param name="file">
-    /// A <see cref="FileInfo"/> that represents the file to send.
-    /// </param>
-    public void Send (FileInfo file)
-    {
-      var msg = _readyState.CheckIfOpen () ?? file.CheckIfValidSendData ();
-      if (msg != null) {
-        _logger.Error (msg);
-        error ("An error has occurred in sending the data.", null);
-
-        return;
-      }
-
-      send (Opcode.Binary, file.OpenRead ());
-    }
-
-    /// <summary>
-    /// Sends a text <paramref name="data"/> using the WebSocket connection.
-    /// </summary>
-    /// <param name="data">
-    /// A <see cref="string"/> that represents the text data to send.
-    /// </param>
-    public void Send (string data)
-    {
-      var msg = _readyState.CheckIfOpen () ?? data.CheckIfValidSendData ();
-      if (msg != null) {
-        _logger.Error (msg);
-        error ("An error has occurred in sending the data.", null);
-
-        return;
-      }
-
-      send (Opcode.Text, new MemoryStream (Encoding.UTF8.GetBytes (data)));
-    }
-
-    /// <summary>
-    /// Sends a binary <paramref name="data"/> asynchronously using the WebSocket connection.
-    /// </summary>
-    /// <remarks>
-    /// This method doesn't wait for the send to be complete.
-    /// </remarks>
-    /// <param name="data">
-    /// An array of <see cref="byte"/> that represents the binary data to send.
-    /// </param>
-    /// <param name="completed">
-    /// An <c>Action&lt;bool&gt;</c> delegate that references the method(s) called when
-    /// the send is complete. A <see cref="bool"/> passed to this delegate is <c>true</c>
-    /// if the send is complete successfully.
-    /// </param>
-    public void SendAsync (byte[] data, Action<bool> completed)
-    {
-      var msg = _readyState.CheckIfOpen () ?? data.CheckIfValidSendData ();
-      if (msg != null) {
-        _logger.Error (msg);
-        error ("An error has occurred in sending the data.", null);
-
-        return;
-      }
-
-      sendAsync (Opcode.Binary, new MemoryStream (data), completed);
-    }
-
-    /// <summary>
-    /// Sends the specified <paramref name="file"/> as a binary data asynchronously
-    /// using the WebSocket connection.
-    /// </summary>
-    /// <remarks>
-    /// This method doesn't wait for the send to be complete.
-    /// </remarks>
-    /// <param name="file">
-    /// A <see cref="FileInfo"/> that represents the file to send.
-    /// </param>
-    /// <param name="completed">
-    /// An <c>Action&lt;bool&gt;</c> delegate that references the method(s) called when
-    /// the send is complete. A <see cref="bool"/> passed to this delegate is <c>true</c>
-    /// if the send is complete successfully.
-    /// </param>
-    public void SendAsync (FileInfo file, Action<bool> completed)
-    {
-      var msg = _readyState.CheckIfOpen () ?? file.CheckIfValidSendData ();
-      if (msg != null) {
-        _logger.Error (msg);
-        error ("An error has occurred in sending the data.", null);
-
-        return;
-      }
-
-      sendAsync (Opcode.Binary, file.OpenRead (), completed);
-    }
-
-    /// <summary>
-    /// Sends a text <paramref name="data"/> asynchronously using the WebSocket connection.
-    /// </summary>
-    /// <remarks>
-    /// This method doesn't wait for the send to be complete.
-    /// </remarks>
-    /// <param name="data">
-    /// A <see cref="string"/> that represents the text data to send.
-    /// </param>
-    /// <param name="completed">
-    /// An <c>Action&lt;bool&gt;</c> delegate that references the method(s) called when
-    /// the send is complete. A <see cref="bool"/> passed to this delegate is <c>true</c>
-    /// if the send is complete successfully.
-    /// </param>
-    public void SendAsync (string data, Action<bool> completed)
-    {
-      var msg = _readyState.CheckIfOpen () ?? data.CheckIfValidSendData ();
-      if (msg != null) {
-        _logger.Error (msg);
-        error ("An error has occurred in sending the data.", null);
-
-        return;
-      }
-
-      sendAsync (Opcode.Text, new MemoryStream (Encoding.UTF8.GetBytes (data)), completed);
-    }
-
-    /// <summary>
-    /// Sends a binary data from the specified <see cref="Stream"/> asynchronously
-    /// using the WebSocket connection.
-    /// </summary>
-    /// <remarks>
-    /// This method doesn't wait for the send to be complete.
-    /// </remarks>
-    /// <param name="stream">
-    /// A <see cref="Stream"/> from which contains the binary data to send.
-    /// </param>
-    /// <param name="length">
-    /// An <see cref="int"/> that represents the number of bytes to send.
-    /// </param>
-    /// <param name="completed">
-    /// An <c>Action&lt;bool&gt;</c> delegate that references the method(s) called when
-    /// the send is complete. A <see cref="bool"/> passed to this delegate is <c>true</c>
-    /// if the send is complete successfully.
-    /// </param>
-    public void SendAsync (Stream stream, int length, Action<bool> completed)
-    {
-      var msg = _readyState.CheckIfOpen () ??
-                stream.CheckIfCanRead () ??
-                (length < 1 ? "'length' is less than 1." : null);
-
-      if (msg != null) {
-        _logger.Error (msg);
-        error ("An error has occurred in sending the data.", null);
-
-        return;
-      }
-
-      stream.ReadBytesAsync (
-        length,
-        data => {
-          var len = data.Length;
-          if (len == 0) {
-            _logger.Error ("The data cannot be read from 'stream'.");
-            error ("An error has occurred in sending the data.", null);
-
-            return;
-          }
-
-          if (len < length)
-            _logger.Warn (
-              String.Format (
-                "The data with 'length' cannot be read from 'stream'.\nexpected: {0} actual: {1}",
-                length,
-                len));
-
-          var sent = send (Opcode.Binary, new MemoryStream (data));
-          if (completed != null)
-            completed (sent);
-        },
-        ex => {
-          _logger.Fatal (ex.ToString ());
-          error ("An exception has occurred while sending the data.", ex);
-        });
-    }
-
-    /// <summary>
-    /// Sets an HTTP <paramref name="cookie"/> to send with the WebSocket connection request
-    /// to the server.
-    /// </summary>
-    /// <param name="cookie">
-    /// A <see cref="Cookie"/> that represents the cookie to send.
-    /// </param>
-    public void SetCookie (Cookie cookie)
-    {
-      lock (_forConn) {
-        var msg = checkIfAvailable (false, false) ??
-                  (cookie == null ? "'cookie' is null." : null);
-
-        if (msg != null) {
-          _logger.Error (msg);
-          error ("An error has occurred in setting the cookie.", null);
-
-          return;
-        }
-
-        lock (_cookies.SyncRoot)
-          _cookies.SetOrRemove (cookie);
-      }
-    }
-
-    /// <summary>
-    /// Sets a pair of <paramref name="username"/> and <paramref name="password"/> for
-    /// the HTTP authentication (Basic/Digest).
-    /// </summary>
-    /// <param name="username">
-    /// A <see cref="string"/> that represents the user name used to authenticate.
-    /// </param>
-    /// <param name="password">
-    /// A <see cref="string"/> that represents the password for <paramref name="username"/>
-    /// used to authenticate.
-    /// </param>
-    /// <param name="preAuth">
-    /// <c>true</c> if the <see cref="WebSocket"/> sends the Basic authentication credentials
-    /// with the first connection request to the server; otherwise, <c>false</c>.
-    /// </param>
-    public void SetCredentials (string username, string password, bool preAuth)
-    {
-      lock (_forConn) {
-        var msg = checkIfAvailable (false, false);
-        if (msg == null) {
-          if (username.IsNullOrEmpty ()) {
-            _credentials = null;
-            _preAuth = false;
-            _logger.Warn ("The credentials were set back to the default.");
-
-            return;
-          }
-
-          msg = username.Contains (':') || !username.IsText ()
-                ? "'username' contains an invalid character."
-                : !password.IsNullOrEmpty () && !password.IsText ()
-                  ? "'password' contains an invalid character."
-                  : null;
-        }
-
-        if (msg != null) {
-          _logger.Error (msg);
-          error ("An error has occurred in setting the credentials.", null);
-
-          return;
-        }
-
-        _credentials = new NetworkCredential (username, password, _uri.PathAndQuery);
-        _preAuth = preAuth;
-      }
-    }
-
-    /// <summary>
-    /// Sets an HTTP Proxy server URL to connect through, and if necessary, a pair of
-    /// <paramref name="username"/> and <paramref name="password"/> for the proxy server
-    /// authentication (Basic/Digest).
-    /// </summary>
-    /// <param name="url">
-    /// A <see cref="string"/> that represents the proxy server URL to connect through.
-    /// </param>
-    /// <param name="username">
-    /// A <see cref="string"/> that represents the user name used to authenticate.
-    /// </param>
-    /// <param name="password">
-    /// A <see cref="string"/> that represents the password for <paramref name="username"/>
-    /// used to authenticate.
-    /// </param>
-    public void SetProxy (string url, string username, string password)
-    {
-      lock (_forConn) {
-        var msg = checkIfAvailable (false, false);
-        if (msg == null) {
-          if (url.IsNullOrEmpty ()) {
-            _proxyUri = null;
-            _proxyCredentials = null;
-            _logger.Warn ("The proxy url and credentials were set back to the default.");
-
-            return;
-          }
-
-          Uri uri;
-          if (!Uri.TryCreate (url, UriKind.Absolute, out uri) ||
-              uri.Scheme != "http" ||
-              uri.Segments.Length > 1) {
-            msg = "The syntax of the proxy url must be 'http://<host>[:<port>]'.";
-          }
-          else {
-            _proxyUri = uri;
-
-            if (username.IsNullOrEmpty ()) {
-              _proxyCredentials = null;
-              _logger.Warn ("The proxy credentials were set back to the default.");
-
-              return;
-            }
-
-            msg = username.Contains (':') || !username.IsText ()
-                  ? "'username' contains an invalid character."
-                  : !password.IsNullOrEmpty () && !password.IsText ()
-                    ? "'password' contains an invalid character."
-                    : null;
-          }
-        }
-
-        if (msg != null) {
-          _logger.Error (msg);
-          error ("An error has occurred in setting the proxy.", null);
-
-          return;
-        }
-
-        _proxyCredentials = new NetworkCredential (
-          username, password, String.Format ("{0}:{1}", _uri.DnsSafeHost, _uri.Port));
-      }
-    }
-
-    #endregion
-
-    #region Explicit Interface Implementations
-
-    /// <summary>
-    /// Closes the WebSocket connection, and releases all associated resources.
-    /// </summary>
-    /// <remarks>
-    /// This method closes the connection with <see cref="CloseStatusCode.Away"/>.
-    /// </remarks>
-    void IDisposable.Dispose ()
-    {
-      var send = _readyState == WebSocketState.Open;
-      close (new CloseEventArgs (CloseStatusCode.Away), send, send);
-    }
-
-    #endregion
-  }
->>>>>>> 36b860b7
 }