--- conflicted
+++ resolved
@@ -3401,13 +3401,16 @@
 
       Func<bool> connector = connect;
 
-<<<<<<< HEAD
       if (isWindows())
       {
         connector.BeginInvoke (
           ar => {
-            if (connector.EndInvoke (ar))
-              open ();
+            var connected = connector.EndInvoke (ar);
+
+            if (!connected)
+              return;
+
+            open ();
           },
           null
         );
@@ -3424,19 +3427,6 @@
         });
       }
 
-=======
-      connector.BeginInvoke (
-        ar => {
-          var connected = connector.EndInvoke (ar);
-
-          if (!connected)
-            return;
-
-          open ();
-        },
-        null
-      );
->>>>>>> c2ad943b
     }
 
     /// <summary>
