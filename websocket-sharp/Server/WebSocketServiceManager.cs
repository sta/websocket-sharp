#region License
/*
 * WebSocketServiceManager.cs
 *
 * The MIT License
 *
 * Copyright (c) 2012-2021 sta.blockhead
 *
 * Permission is hereby granted, free of charge, to any person obtaining a copy
 * of this software and associated documentation files (the "Software"), to deal
 * in the Software without restriction, including without limitation the rights
 * to use, copy, modify, merge, publish, distribute, sublicense, and/or sell
 * copies of the Software, and to permit persons to whom the Software is
 * furnished to do so, subject to the following conditions:
 *
 * The above copyright notice and this permission notice shall be included in
 * all copies or substantial portions of the Software.
 *
 * THE SOFTWARE IS PROVIDED "AS IS", WITHOUT WARRANTY OF ANY KIND, EXPRESS OR
 * IMPLIED, INCLUDING BUT NOT LIMITED TO THE WARRANTIES OF MERCHANTABILITY,
 * FITNESS FOR A PARTICULAR PURPOSE AND NONINFRINGEMENT. IN NO EVENT SHALL THE
 * AUTHORS OR COPYRIGHT HOLDERS BE LIABLE FOR ANY CLAIM, DAMAGES OR OTHER
 * LIABILITY, WHETHER IN AN ACTION OF CONTRACT, TORT OR OTHERWISE, ARISING FROM,
 * OUT OF OR IN CONNECTION WITH THE SOFTWARE OR THE USE OR OTHER DEALINGS IN
 * THE SOFTWARE.
 */
#endregion

using System;
using System.Collections;
using System.Collections.Generic;
using System.IO;
using System.Text;
using System.Threading;
using WebSocketSharp.Net;

namespace WebSocketSharp.Server
{
  /// <summary>
  /// Provides the management function for the WebSocket services.
  /// </summary>
  /// <remarks>
  /// This class manages the WebSocket services provided by
  /// the <see cref="WebSocketServer"/> or <see cref="HttpServer"/> class.
  /// </remarks>
  public class WebSocketServiceManager
  {
    #region Private Fields

<<<<<<< HEAD
    private volatile bool                            _clean;
    private readonly Dictionary<string, WebSocketServiceHost> _hosts;
    private readonly Logger                                   _log;
=======
    private Dictionary<string, WebSocketServiceHost> _hosts;
    private volatile bool                            _keepClean;
    private Logger                                   _log;
>>>>>>> 65f34f53
    private volatile ServerState                     _state;
    private readonly object                                   _sync;
    private TimeSpan                                 _waitTime;

    #endregion

    #region Internal Constructors

    internal WebSocketServiceManager (Logger log)
    {
      _log = log;

      _hosts = new Dictionary<string, WebSocketServiceHost> ();
      _keepClean = true;
      _state = ServerState.Ready;
      _sync = ((ICollection) _hosts).SyncRoot;
      _waitTime = TimeSpan.FromSeconds (1);
    }

    #endregion

    #region Public Properties

    /// <summary>
    /// Gets the number of the WebSocket services.
    /// </summary>
    /// <value>
    /// An <see cref="int"/> that represents the number of the services.
    /// </value>
    public int Count {
      get {
        lock (_sync)
          return _hosts.Count;
      }
    }

    /// <summary>
    /// Gets the service host instances for the WebSocket services.
    /// </summary>
    /// <value>
    ///   <para>
    ///   An <c>IEnumerable&lt;WebSocketServiceHost&gt;</c> instance.
    ///   </para>
    ///   <para>
    ///   It provides an enumerator which supports the iteration over
    ///   the collection of the service host instances.
    ///   </para>
    /// </value>
    public IEnumerable<WebSocketServiceHost> Hosts {
      get {
        lock (_sync)
          return _hosts.Values.ToList ();
      }
    }

    /// <summary>
    /// Gets the service host instance for a WebSocket service with
    /// the specified path.
    /// </summary>
    /// <value>
    ///   <para>
    ///   A <see cref="WebSocketServiceHost"/> instance or
    ///   <see langword="null"/> if not found.
    ///   </para>
    ///   <para>
    ///   The service host instance provides the function to access
    ///   the information in the service.
    ///   </para>
    /// </value>
    /// <param name="path">
    ///   <para>
    ///   A <see cref="string"/> that specifies an absolute path to
    ///   the service to find.
    ///   </para>
    ///   <para>
    ///   / is trimmed from the end of the string if present.
    ///   </para>
    /// </param>
    /// <exception cref="ArgumentNullException">
    /// <paramref name="path"/> is <see langword="null"/>.
    /// </exception>
    /// <exception cref="ArgumentException">
    ///   <para>
    ///   <paramref name="path"/> is an empty string.
    ///   </para>
    ///   <para>
    ///   -or-
    ///   </para>
    ///   <para>
    ///   <paramref name="path"/> is not an absolute path.
    ///   </para>
    ///   <para>
    ///   -or-
    ///   </para>
    ///   <para>
    ///   <paramref name="path"/> includes either or both
    ///   query and fragment components.
    ///   </para>
    /// </exception>
    public WebSocketServiceHost this[string path] {
      get {
        if (path == null)
          throw new ArgumentNullException ("path");

        if (path.Length == 0)
          throw new ArgumentException ("An empty string.", "path");

        if (path[0] != '/') {
          var msg = "It is not an absolute path.";

          throw new ArgumentException (msg, "path");
        }

        if (path.IndexOfAny (new[] { '?', '#' }) > -1) {
          var msg = "It includes either or both query and fragment components.";

          throw new ArgumentException (msg, "path");
        }

        WebSocketServiceHost host;

        InternalTryGetServiceHost (path, out host);

        return host;
      }
    }

    /// <summary>
    /// Gets or sets a value indicating whether the inactive sessions in
    /// the WebSocket services are cleaned up periodically.
    /// </summary>
    /// <remarks>
    /// The set operation does nothing if the server has already started or
    /// it is shutting down.
    /// </remarks>
    /// <value>
    ///   <para>
    ///   <c>true</c> if the inactive sessions are cleaned up every 60
    ///   seconds; otherwise, <c>false</c>.
    ///   </para>
    ///   <para>
    ///   The default value is <c>true</c>.
    ///   </para>
    /// </value>
    public bool KeepClean {
      get {
        return _keepClean;
      }

      set {
        lock (_sync) {
          string msg;

          if (!canSet (out msg)) {
            _log.Warn (msg);

            return;
          }

          foreach (var host in _hosts.Values)
            host.KeepClean = value;

          _keepClean = value;
        }
      }
    }

    /// <summary>
    /// Gets the paths for the WebSocket services.
    /// </summary>
    /// <value>
    ///   <para>
    ///   An <c>IEnumerable&lt;string&gt;</c> instance.
    ///   </para>
    ///   <para>
    ///   It provides an enumerator which supports the iteration over
    ///   the collection of the paths.
    ///   </para>
    /// </value>
    public IEnumerable<string> Paths {
      get {
        lock (_sync)
          return _hosts.Keys.ToList ();
      }
    }

    /// <summary>
    /// Gets or sets the time to wait for the response to the WebSocket Ping
    /// or Close.
    /// </summary>
    /// <remarks>
    /// The set operation does nothing if the server has already started or
    /// it is shutting down.
    /// </remarks>
    /// <value>
    ///   <para>
    ///   A <see cref="TimeSpan"/> to wait for the response.
    ///   </para>
    ///   <para>
    ///   The default value is the same as 1 second.
    ///   </para>
    /// </value>
    /// <exception cref="ArgumentOutOfRangeException">
    /// The value specified for a set operation is zero or less.
    /// </exception>
    public TimeSpan WaitTime {
      get {
        return _waitTime;
      }

      set {
        if (value <= TimeSpan.Zero) {
          var msg = "It is zero or less.";

          throw new ArgumentOutOfRangeException ("value", msg);
        }

        lock (_sync) {
          string msg;

          if (!canSet (out msg)) {
            _log.Warn (msg);

            return;
          }

          foreach (var host in _hosts.Values)
            host.WaitTime = value;

          _waitTime = value;
        }
      }
    }

    #endregion

    #region Private Methods

    private bool canSet (out string message)
    {
      message = null;

      if (_state == ServerState.Start) {
        message = "The server has already started.";

        return false;
      }

      if (_state == ServerState.ShuttingDown) {
        message = "The server is shutting down.";

        return false;
      }

      return true;
    }

    #endregion

    #region Internal Methods

    internal bool InternalTryGetServiceHost (
      string path, out WebSocketServiceHost host
    )
    {
      path = path.TrimSlashFromEnd ();

      lock (_sync)
        return _hosts.TryGetValue (path, out host);
    }

    internal void Start ()
    {
      lock (_sync) {
        foreach (var host in _hosts.Values)
          host.Start ();

        _state = ServerState.Start;
      }
    }

    internal void Stop (ushort code, string reason)
    {
      lock (_sync) {
        _state = ServerState.ShuttingDown;

        foreach (var host in _hosts.Values)
          host.Stop (code, reason);

        _state = ServerState.Stop;
      }
    }

    #endregion

    #region Public Methods

    /// <summary>
    /// Adds a WebSocket service with the specified behavior, path,
    /// and delegate.
    /// </summary>
    /// <param name="path">
    ///   <para>
    ///   A <see cref="string"/> that specifies an absolute path to
    ///   the service to add.
    ///   </para>
    ///   <para>
    ///   / is trimmed from the end of the string if present.
    ///   </para>
    /// </param>
    /// <param name="initializer">
    ///   <para>
    ///   An <c>Action&lt;TBehavior&gt;</c> delegate or
    ///   <see langword="null"/> if not needed.
    ///   </para>
    ///   <para>
    ///   The delegate invokes the method called when initializing
    ///   a new session instance for the service.
    ///   </para>
    /// </param>
    /// <typeparam name="TBehavior">
    ///   <para>
    ///   The type of the behavior for the service.
    ///   </para>
    ///   <para>
    ///   It must inherit the <see cref="WebSocketBehavior"/> class.
    ///   </para>
    ///   <para>
    ///   And also, it must have a public parameterless constructor.
    ///   </para>
    /// </typeparam>
    /// <exception cref="ArgumentNullException">
    /// <paramref name="path"/> is <see langword="null"/>.
    /// </exception>
    /// <exception cref="ArgumentException">
    ///   <para>
    ///   <paramref name="path"/> is an empty string.
    ///   </para>
    ///   <para>
    ///   -or-
    ///   </para>
    ///   <para>
    ///   <paramref name="path"/> is not an absolute path.
    ///   </para>
    ///   <para>
    ///   -or-
    ///   </para>
    ///   <para>
    ///   <paramref name="path"/> includes either or both
    ///   query and fragment components.
    ///   </para>
    ///   <para>
    ///   -or-
    ///   </para>
    ///   <para>
    ///   <paramref name="path"/> is already in use.
    ///   </para>
    /// </exception>
    public void AddService<TBehavior> (
      string path, Action<TBehavior> initializer
    )
      where TBehavior : WebSocketBehavior, new ()
    {
      if (path == null)
        throw new ArgumentNullException ("path");

      if (path.Length == 0)
        throw new ArgumentException ("An empty string.", "path");

      if (path[0] != '/') {
        var msg = "It is not an absolute path.";

        throw new ArgumentException (msg, "path");
      }

      if (path.IndexOfAny (new[] { '?', '#' }) > -1) {
        var msg = "It includes either or both query and fragment components.";

        throw new ArgumentException (msg, "path");
      }

      path = path.TrimSlashFromEnd ();

      lock (_sync) {
        WebSocketServiceHost host;

        if (_hosts.TryGetValue (path, out host)) {
          var msg = "It is already in use.";

          throw new ArgumentException (msg, "path");
        }

        host = new WebSocketServiceHost<TBehavior> (path, initializer, _log);

        if (!_keepClean)
          host.KeepClean = false;

        if (_waitTime != host.WaitTime)
          host.WaitTime = _waitTime;

        if (_state == ServerState.Start)
          host.Start ();

        _hosts.Add (path, host);
      }
    }

    /// <summary>
    /// Removes all WebSocket services managed by the manager.
    /// </summary>
    /// <remarks>
    /// A service is stopped with close status 1001 (going away)
    /// if it has already started.
    /// </remarks>
    public void Clear ()
    {
      List<WebSocketServiceHost> hosts = null;

      lock (_sync) {
        hosts = _hosts.Values.ToList ();

        _hosts.Clear ();
      }

      foreach (var host in hosts) {
        if (host.State == ServerState.Start)
          host.Stop (1001, String.Empty);
      }
    }

    /// <summary>
    /// Removes a WebSocket service with the specified path.
    /// </summary>
    /// <remarks>
    /// The service is stopped with close status 1001 (going away)
    /// if it has already started.
    /// </remarks>
    /// <returns>
    /// <c>true</c> if the service is successfully found and removed;
    /// otherwise, <c>false</c>.
    /// </returns>
    /// <param name="path">
    ///   <para>
    ///   A <see cref="string"/> that specifies an absolute path to
    ///   the service to remove.
    ///   </para>
    ///   <para>
    ///   / is trimmed from the end of the string if present.
    ///   </para>
    /// </param>
    /// <exception cref="ArgumentNullException">
    /// <paramref name="path"/> is <see langword="null"/>.
    /// </exception>
    /// <exception cref="ArgumentException">
    ///   <para>
    ///   <paramref name="path"/> is an empty string.
    ///   </para>
    ///   <para>
    ///   -or-
    ///   </para>
    ///   <para>
    ///   <paramref name="path"/> is not an absolute path.
    ///   </para>
    ///   <para>
    ///   -or-
    ///   </para>
    ///   <para>
    ///   <paramref name="path"/> includes either or both
    ///   query and fragment components.
    ///   </para>
    /// </exception>
    public bool RemoveService (string path)
    {
      if (path == null)
        throw new ArgumentNullException ("path");

      if (path.Length == 0)
        throw new ArgumentException ("An empty string.", "path");

      if (path[0] != '/') {
        var msg = "It is not an absolute path.";

        throw new ArgumentException (msg, "path");
      }

      if (path.IndexOfAny (new[] { '?', '#' }) > -1) {
        var msg = "It includes either or both query and fragment components.";

        throw new ArgumentException (msg, "path");
      }

      path = path.TrimSlashFromEnd ();
      WebSocketServiceHost host;

      lock (_sync) {
        if (!_hosts.TryGetValue (path, out host))
          return false;

        _hosts.Remove (path);
      }

      if (host.State == ServerState.Start)
        host.Stop (1001, String.Empty);

      return true;
    }

    /// <summary>
    /// Tries to get the service host instance for a WebSocket service with
    /// the specified path.
    /// </summary>
    /// <returns>
    /// <c>true</c> if the service is successfully found; otherwise,
    /// <c>false</c>.
    /// </returns>
    /// <param name="path">
    ///   <para>
    ///   A <see cref="string"/> that specifies an absolute path to
    ///   the service to find.
    ///   </para>
    ///   <para>
    ///   / is trimmed from the end of the string if present.
    ///   </para>
    /// </param>
    /// <param name="host">
    ///   <para>
    ///   When this method returns, a <see cref="WebSocketServiceHost"/>
    ///   instance or <see langword="null"/> if not found.
    ///   </para>
    ///   <para>
    ///   The service host instance provides the function to access
    ///   the information in the service.
    ///   </para>
    /// </param>
    /// <exception cref="ArgumentNullException">
    /// <paramref name="path"/> is <see langword="null"/>.
    /// </exception>
    /// <exception cref="ArgumentException">
    ///   <para>
    ///   <paramref name="path"/> is an empty string.
    ///   </para>
    ///   <para>
    ///   -or-
    ///   </para>
    ///   <para>
    ///   <paramref name="path"/> is not an absolute path.
    ///   </para>
    ///   <para>
    ///   -or-
    ///   </para>
    ///   <para>
    ///   <paramref name="path"/> includes either or both
    ///   query and fragment components.
    ///   </para>
    /// </exception>
    public bool TryGetServiceHost (string path, out WebSocketServiceHost host)
    {
      if (path == null)
        throw new ArgumentNullException ("path");

      if (path.Length == 0)
        throw new ArgumentException ("An empty string.", "path");

      if (path[0] != '/') {
        var msg = "It is not an absolute path.";

        throw new ArgumentException (msg, "path");
      }

      if (path.IndexOfAny (new[] { '?', '#' }) > -1) {
        var msg = "It includes either or both query and fragment components.";

        throw new ArgumentException (msg, "path");
      }

      return InternalTryGetServiceHost (path, out host);
    }

    #endregion
  }
}<|MERGE_RESOLUTION|>--- conflicted
+++ resolved
@@ -47,15 +47,9 @@
   {
     #region Private Fields
 
-<<<<<<< HEAD
     private volatile bool                            _clean;
     private readonly Dictionary<string, WebSocketServiceHost> _hosts;
     private readonly Logger                                   _log;
-=======
-    private Dictionary<string, WebSocketServiceHost> _hosts;
-    private volatile bool                            _keepClean;
-    private Logger                                   _log;
->>>>>>> 65f34f53
     private volatile ServerState                     _state;
     private readonly object                                   _sync;
     private TimeSpan                                 _waitTime;
