<<<<<<< HEAD
#region License
/*
 * WebSocketBehavior.cs
 *
 * The MIT License
 *
 * Copyright (c) 2012-2016 sta.blockhead
 *
 * Permission is hereby granted, free of charge, to any person obtaining a copy
 * of this software and associated documentation files (the "Software"), to deal
 * in the Software without restriction, including without limitation the rights
 * to use, copy, modify, merge, publish, distribute, sublicense, and/or sell
 * copies of the Software, and to permit persons to whom the Software is
 * furnished to do so, subject to the following conditions:
 *
 * The above copyright notice and this permission notice shall be included in
 * all copies or substantial portions of the Software.
 *
 * THE SOFTWARE IS PROVIDED "AS IS", WITHOUT WARRANTY OF ANY KIND, EXPRESS OR
 * IMPLIED, INCLUDING BUT NOT LIMITED TO THE WARRANTIES OF MERCHANTABILITY,
 * FITNESS FOR A PARTICULAR PURPOSE AND NONINFRINGEMENT. IN NO EVENT SHALL THE
 * AUTHORS OR COPYRIGHT HOLDERS BE LIABLE FOR ANY CLAIM, DAMAGES OR OTHER
 * LIABILITY, WHETHER IN AN ACTION OF CONTRACT, TORT OR OTHERWISE, ARISING FROM,
 * OUT OF OR IN CONNECTION WITH THE SOFTWARE OR THE USE OR OTHER DEALINGS IN
 * THE SOFTWARE.
 */
#endregion

using System;
using System.IO;
using WebSocketSharp.Net;
using WebSocketSharp.Net.WebSockets;

namespace WebSocketSharp.Server
{
  /// <summary>
  /// Exposes a set of methods and properties used to define the behavior of
  /// a WebSocket service provided by the <see cref="WebSocketServer"/> or
  /// <see cref="HttpServer"/>.
  /// </summary>
  /// <remarks>
  /// This class is an abstract class.
  /// </remarks>
  public abstract class WebSocketBehavior : IWebSocketSession
  {
    #region Private Fields

    private WebSocketContext                               _context;
    private Func<CookieCollection, CookieCollection, bool> _cookiesValidator;
    private bool                                           _emitOnPing;
    private string                                         _id;
    private bool                                           _ignoreExtensions;
    private Func<string, bool>                             _originValidator;
    private string                                         _protocol;
    private WebSocketSessionManager                        _sessions;
    private DateTime                                       _startTime;
    private WebSocket                                      _websocket;

    #endregion

    #region Protected Constructors

    /// <summary>
    /// Initializes a new instance of the <see cref="WebSocketBehavior"/> class.
    /// </summary>
    protected WebSocketBehavior ()
    {
      _startTime = DateTime.MaxValue;
    }

    #endregion

    #region Protected Properties

    /// <summary>
    /// Gets the logging function.
    /// </summary>
    /// <value>
    ///   <para>
    ///   A <see cref="Logger"/> that provides the logging function.
    ///   </para>
    ///   <para>
    ///   <see langword="null"/> if the session has not started yet.
    ///   </para>
    /// </value>
    [Obsolete ("This property will be removed.")]
    protected Logger Log {
      get {
        return _websocket != null ? _websocket.Log : null;
      }
    }

    /// <summary>
    /// Gets the management function for the sessions in the service.
    /// </summary>
    /// <value>
    ///   <para>
    ///   A <see cref="WebSocketSessionManager"/> that manages the sessions in
    ///   the service.
    ///   </para>
    ///   <para>
    ///   <see langword="null"/> if the session has not started yet.
    ///   </para>
    /// </value>
    protected WebSocketSessionManager Sessions {
      get {
        return _sessions;
      }
    }

    #endregion

    #region Public Properties

    /// <summary>
    /// Gets the current state of the WebSocket connection for a session.
    /// </summary>
    /// <value>
    ///   <para>
    ///   One of the <see cref="WebSocketState"/> enum values.
    ///   </para>
    ///   <para>
    ///   It indicates the current state of the connection.
    ///   </para>
    ///   <para>
    ///   <see cref="WebSocketState.Connecting"/> if the session has not
    ///   started yet.
    ///   </para>
    /// </value>
    public WebSocketState ConnectionState {
      get {
        return _websocket != null
               ? _websocket.ReadyState
               : WebSocketState.Connecting;
      }
    }

    /// <summary>
    /// Gets the information in a WebSocket handshake request to the service.
    /// </summary>
    /// <value>
    ///   <para>
    ///   A <see cref="WebSocketContext"/> instance that provides the access to
    ///   the information in the handshake request.
    ///   </para>
    ///   <para>
    ///   <see langword="null"/> if the session has not started yet.
    ///   </para>
    /// </value>
    public WebSocketContext Context {
      get {
        return _context;
      }
    }

    /// <summary>
    /// Gets or sets the delegate used to validate the HTTP cookies included in
    /// a WebSocket handshake request to the service.
    /// </summary>
    /// <value>
    ///   <para>
    ///   A <c>Func&lt;CookieCollection, CookieCollection, bool&gt;</c> delegate
    ///   or <see langword="null"/> if not needed.
    ///   </para>
    ///   <para>
    ///   The delegate invokes the method called when the WebSocket instance
    ///   for a session validates the handshake request.
    ///   </para>
    ///   <para>
    ///   1st <see cref="CookieCollection"/> parameter passed to the method
    ///   contains the cookies to validate if present.
    ///   </para>
    ///   <para>
    ///   2nd <see cref="CookieCollection"/> parameter passed to the method
    ///   receives the cookies to send to the client.
    ///   </para>
    ///   <para>
    ///   The method must return <c>true</c> if the cookies are valid.
    ///   </para>
    ///   <para>
    ///   The default value is <see langword="null"/>.
    ///   </para>
    /// </value>
    public Func<CookieCollection, CookieCollection, bool> CookiesValidator {
      get {
        return _cookiesValidator;
      }

      set {
        _cookiesValidator = value;
      }
    }

    /// <summary>
    /// Gets or sets a value indicating whether the WebSocket instance for
    /// a session emits the message event when receives a ping.
    /// </summary>
    /// <value>
    ///   <para>
    ///   <c>true</c> if the WebSocket instance emits the message event
    ///   when receives a ping; otherwise, <c>false</c>.
    ///   </para>
    ///   <para>
    ///   The default value is <c>false</c>.
    ///   </para>
    /// </value>
    public bool EmitOnPing {
      get {
        return _websocket != null ? _websocket.EmitOnPing : _emitOnPing;
      }

      set {
        if (_websocket != null) {
          _websocket.EmitOnPing = value;
          return;
        }

        _emitOnPing = value;
      }
    }

    /// <summary>
    /// Gets the unique ID of a session.
    /// </summary>
    /// <value>
    ///   <para>
    ///   A <see cref="string"/> that represents the unique ID of the session.
    ///   </para>
    ///   <para>
    ///   <see langword="null"/> if the session has not started yet.
    ///   </para>
    /// </value>
    public string ID {
      get {
        return _id;
      }
    }

    /// <summary>
    /// Gets or sets a value indicating whether the service ignores
    /// the Sec-WebSocket-Extensions header included in a WebSocket
    /// handshake request.
    /// </summary>
    /// <value>
    ///   <para>
    ///   <c>true</c> if the service ignores the extensions requested
    ///   from a client; otherwise, <c>false</c>.
    ///   </para>
    ///   <para>
    ///   The default value is <c>false</c>.
    ///   </para>
    /// </value>
    public bool IgnoreExtensions {
      get {
        return _ignoreExtensions;
      }

      set {
        _ignoreExtensions = value;
      }
    }

    /// <summary>
    /// Gets or sets the delegate used to validate the Origin header included in
    /// a WebSocket handshake request to the service.
    /// </summary>
    /// <value>
    ///   <para>
    ///   A <c>Func&lt;string, bool&gt;</c> delegate or <see langword="null"/>
    ///   if not needed.
    ///   </para>
    ///   <para>
    ///   The delegate invokes the method called when the WebSocket instance
    ///   for a session validates the handshake request.
    ///   </para>
    ///   <para>
    ///   The <see cref="string"/> parameter passed to the method is the value
    ///   of the Origin header or <see langword="null"/> if the header is not
    ///   present.
    ///   </para>
    ///   <para>
    ///   The method must return <c>true</c> if the header value is valid.
    ///   </para>
    ///   <para>
    ///   The default value is <see langword="null"/>.
    ///   </para>
    /// </value>
    public Func<string, bool> OriginValidator {
      get {
        return _originValidator;
      }

      set {
        _originValidator = value;
      }
    }

    /// <summary>
    /// Gets or sets the name of the WebSocket subprotocol for the service.
    /// </summary>
    /// <value>
    ///   <para>
    ///   A <see cref="string"/> that represents the name of the subprotocol.
    ///   </para>
    ///   <para>
    ///   The value specified for a set must be a token defined in
    ///   <see href="http://tools.ietf.org/html/rfc2616#section-2.2">
    ///   RFC 2616</see>.
    ///   </para>
    ///   <para>
    ///   The default value is an empty string.
    ///   </para>
    /// </value>
    /// <exception cref="InvalidOperationException">
    /// The set operation is not available if the session has already started.
    /// </exception>
    /// <exception cref="ArgumentException">
    /// The value specified for a set operation is not a token.
    /// </exception>
    public string Protocol {
      get {
        return _websocket != null
               ? _websocket.Protocol
               : (_protocol ?? String.Empty);
      }

      set {
        if (ConnectionState != WebSocketState.Connecting) {
          var msg = "The session has already started.";
          throw new InvalidOperationException (msg);
        }

        if (value == null || value.Length == 0) {
          _protocol = null;
          return;
        }

        if (!value.IsToken ())
          throw new ArgumentException ("Not a token.", "value");

        _protocol = value;
      }
    }

    /// <summary>
    /// Gets the time that a session has started.
    /// </summary>
    /// <value>
    ///   <para>
    ///   A <see cref="DateTime"/> that represents the time that the session
    ///   has started.
    ///   </para>
    ///   <para>
    ///   <see cref="DateTime.MaxValue"/> if the session has not started yet.
    ///   </para>
    /// </value>
    public DateTime StartTime {
      get {
        return _startTime;
      }
    }

    /// <summary>
    /// Gets the compression-method of the <see cref="WebSocket"/> used in a session.
    /// </summary>
    /// <value>
    /// One of the <see cref="CompressionMethod"/> enum values, indicates the compression of
    /// the <see cref="WebSocket"/>.
    /// </value>
    public CompressionMethod Compression
    {
      get
      {
        return _websocket.Compression;
      }
    }
    #endregion

    #region Private Methods

    private string checkHandshakeRequest (WebSocketContext context)
    {
      if (_originValidator != null) {
        if (!_originValidator (context.Origin))
          return "It includes no Origin header or an invalid one.";
      }

      if (_cookiesValidator != null) {
        var req = context.CookieCollection;
        var res = context.WebSocket.CookieCollection;
        if (!_cookiesValidator (req, res))
          return "It includes no cookie or an invalid one.";
      }

      return null;
    }

    private void onClose (object sender, CloseEventArgs e)
    {
      if (_id == null)
        return;

      _sessions.Remove (_id);
      OnClose (e);
    }

    private void onError (object sender, ErrorEventArgs e)
    {
      OnError (e);
    }

    private void onMessage (object sender, MessageEventArgs e)
    {
      OnMessage (e);
    }

    private void onOpen (object sender, EventArgs e)
    {
      _id = _sessions.Add (this);
      if (_id == null) {
        _websocket.Close (CloseStatusCode.Away);
        return;
      }

      _startTime = DateTime.Now;
      OnOpen ();
    }

    #endregion

    #region Internal Methods

    internal void Start (WebSocketContext context, WebSocketSessionManager sessions)
    {
      if (_websocket != null) {
        _websocket.Log.Error ("A session instance cannot be reused.");
        context.WebSocket.Close (HttpStatusCode.ServiceUnavailable);

        return;
      }

      _context = context;
      _sessions = sessions;

      _websocket = context.WebSocket;
      _websocket.CustomHandshakeRequestChecker = checkHandshakeRequest;
      _websocket.EmitOnPing = _emitOnPing;
      _websocket.IgnoreExtensions = _ignoreExtensions;
      _websocket.Protocol = _protocol;

      var waitTime = sessions.WaitTime;
      if (waitTime != _websocket.WaitTime)
        _websocket.WaitTime = waitTime;

      _websocket.OnOpen += onOpen;
      _websocket.OnMessage += onMessage;
      _websocket.OnError += onError;
      _websocket.OnClose += onClose;

      _websocket.InternalAccept ();
    }

    #endregion

    #region Protected Methods

    /// <summary>
    /// Closes the WebSocket connection for a session.
    /// </summary>
    /// <remarks>
    /// This method does nothing if the current state of the connection is
    /// Closing or Closed.
    /// </remarks>
    /// <exception cref="InvalidOperationException">
    /// The session has not started yet.
    /// </exception>
    protected void Close ()
    {
      if (_websocket == null) {
        var msg = "The session has not started yet.";
        throw new InvalidOperationException (msg);
      }

      _websocket.Close ();
    }

    /// <summary>
    /// Calls the <see cref="OnError"/> method with the specified message.
    /// </summary>
    /// <param name="message">
    /// A <see cref="string"/> that represents the error message.
    /// </param>
    /// <param name="exception">
    /// An <see cref="Exception"/> instance that represents the cause of
    /// the error if present.
    /// </param>
    /// <exception cref="ArgumentNullException">
    /// <paramref name="message"/> is <see langword="null"/>.
    /// </exception>
    /// <exception cref="ArgumentException">
    /// <paramref name="message"/> is an empty string.
    /// </exception>
    [Obsolete ("This method will be removed.")]
    protected void Error (string message, Exception exception)
    {
      if (message == null)
        throw new ArgumentNullException ("message");

      if (message.Length == 0)
        throw new ArgumentException ("An empty string.", "message");

      OnError (new ErrorEventArgs (message, exception));
    }

    /// <summary>
    /// Called when the WebSocket connection for a session has been closed.
    /// </summary>
    /// <param name="e">
    /// A <see cref="CloseEventArgs"/> that represents the event data passed
    /// from a <see cref="WebSocket.OnClose"/> event.
    /// </param>
    protected virtual void OnClose (CloseEventArgs e)
    {
    }

    /// <summary>
    /// Called when the WebSocket instance for a session gets an error.
    /// </summary>
    /// <param name="e">
    /// A <see cref="ErrorEventArgs"/> that represents the event data passed
    /// from a <see cref="WebSocket.OnError"/> event.
    /// </param>
    protected virtual void OnError (ErrorEventArgs e)
    {
    }

    /// <summary>
    /// Called when the WebSocket instance for a session receives a message.
    /// </summary>
    /// <param name="e">
    /// A <see cref="MessageEventArgs"/> that represents the event data passed
    /// from a <see cref="WebSocket.OnMessage"/> event.
    /// </param>
    protected virtual void OnMessage (MessageEventArgs e)
    {
    }

    /// <summary>
    /// Called when the WebSocket connection for a session has been established.
    /// </summary>
    protected virtual void OnOpen ()
    {
    }

    /// <summary>
    /// Sends the specified data to a client using the WebSocket connection.
    /// </summary>
    /// <param name="data">
    /// An array of <see cref="byte"/> that represents the binary data to send.
    /// </param>
    /// <exception cref="InvalidOperationException">
    /// The current state of the connection is not Open.
    /// </exception>
    /// <exception cref="ArgumentNullException">
    /// <paramref name="data"/> is <see langword="null"/>.
    /// </exception>
    protected void Send (byte[] data)
    {
      if (_websocket == null) {
        var msg = "The current state of the connection is not Open.";
        throw new InvalidOperationException (msg);
      }

      _websocket.Send (data);
    }

    /// <summary>
    /// Sends binary <paramref name="data"/> with Opcode.Text to the client on a session.
    /// </summary>
    /// <remarks>
    /// This method is available after the WebSocket connection has been established.
    /// </remarks>
    /// <param name="data">
    /// An array of <see cref="byte"/> that represents the binary data to send.
    /// </param>
    protected void SendByteArrayAsText(byte[] data)
    {
      if (_websocket != null)
        _websocket.SendByteArrayAsText (data);
    }

    /// <summary>
    /// Sends the specified file to a client using the WebSocket connection.
    /// </summary>
    /// <param name="fileInfo">
    ///   <para>
    ///   A <see cref="FileInfo"/> that specifies the file to send.
    ///   </para>
    ///   <para>
    ///   The file is sent as the binary data.
    ///   </para>
    /// </param>
    /// <exception cref="InvalidOperationException">
    /// The current state of the connection is not Open.
    /// </exception>
    /// <exception cref="ArgumentNullException">
    /// <paramref name="fileInfo"/> is <see langword="null"/>.
    /// </exception>
    /// <exception cref="ArgumentException">
    ///   <para>
    ///   The file does not exist.
    ///   </para>
    ///   <para>
    ///   -or-
    ///   </para>
    ///   <para>
    ///   The file could not be opened.
    ///   </para>
    /// </exception>
    protected void Send (FileInfo fileInfo)
    {
      if (_websocket == null) {
        var msg = "The current state of the connection is not Open.";
        throw new InvalidOperationException (msg);
      }

      _websocket.Send (fileInfo);
    }

    /// <summary>
    /// Sends the specified data to a client using the WebSocket connection.
    /// </summary>
    /// <param name="data">
    /// A <see cref="string"/> that represents the text data to send.
    /// </param>
    /// <exception cref="InvalidOperationException">
    /// The current state of the connection is not Open.
    /// </exception>
    /// <exception cref="ArgumentNullException">
    /// <paramref name="data"/> is <see langword="null"/>.
    /// </exception>
    /// <exception cref="ArgumentException">
    /// <paramref name="data"/> could not be UTF-8-encoded.
    /// </exception>
    protected void Send (string data)
    {
      if (_websocket == null) {
        var msg = "The current state of the connection is not Open.";
        throw new InvalidOperationException (msg);
      }

      _websocket.Send (data);
    }

    /// <summary>
    /// Sends the data from the specified stream to a client using
    /// the WebSocket connection.
    /// </summary>
    /// <param name="stream">
    ///   <para>
    ///   A <see cref="Stream"/> instance from which to read the data to send.
    ///   </para>
    ///   <para>
    ///   The data is sent as the binary data.
    ///   </para>
    /// </param>
    /// <param name="length">
    /// An <see cref="int"/> that specifies the number of bytes to send.
    /// </param>
    /// <exception cref="InvalidOperationException">
    /// The current state of the connection is not Open.
    /// </exception>
    /// <exception cref="ArgumentNullException">
    /// <paramref name="stream"/> is <see langword="null"/>.
    /// </exception>
    /// <exception cref="ArgumentException">
    ///   <para>
    ///   <paramref name="stream"/> cannot be read.
    ///   </para>
    ///   <para>
    ///   -or-
    ///   </para>
    ///   <para>
    ///   <paramref name="length"/> is less than 1.
    ///   </para>
    ///   <para>
    ///   -or-
    ///   </para>
    ///   <para>
    ///   No data could be read from <paramref name="stream"/>.
    ///   </para>
    /// </exception>
    protected void Send (Stream stream, int length)
    {
      if (_websocket == null) {
        var msg = "The current state of the connection is not Open.";
        throw new InvalidOperationException (msg);
      }

      _websocket.Send (stream, length);
    }

    /// <summary>
    /// Sends the specified data to a client asynchronously using
    /// the WebSocket connection.
    /// </summary>
    /// <remarks>
    /// This method does not wait for the send to be complete.
    /// </remarks>
    /// <param name="data">
    /// An array of <see cref="byte"/> that represents the binary data to send.
    /// </param>
    /// <param name="completed">
    ///   <para>
    ///   An <c>Action&lt;bool&gt;</c> delegate or <see langword="null"/>
    ///   if not needed.
    ///   </para>
    ///   <para>
    ///   The delegate invokes the method called when the send is complete.
    ///   </para>
    ///   <para>
    ///   <c>true</c> is passed to the method if the send has done with
    ///   no error; otherwise, <c>false</c>.
    ///   </para>
    /// </param>
    /// <exception cref="InvalidOperationException">
    /// The current state of the connection is not Open.
    /// </exception>
    /// <exception cref="ArgumentNullException">
    /// <paramref name="data"/> is <see langword="null"/>.
    /// </exception>
    protected void SendAsync (byte[] data, Action<bool> completed)
    {
      if (_websocket == null) {
        var msg = "The current state of the connection is not Open.";
        throw new InvalidOperationException (msg);
      }

      _websocket.SendAsync (data, completed);
    }

    /// <summary>
    /// Sends the specified file to a client asynchronously using
    /// the WebSocket connection.
    /// </summary>
    /// <remarks>
    /// This method does not wait for the send to be complete.
    /// </remarks>
    /// <param name="fileInfo">
    ///   <para>
    ///   A <see cref="FileInfo"/> that specifies the file to send.
    ///   </para>
    ///   <para>
    ///   The file is sent as the binary data.
    ///   </para>
    /// </param>
    /// <param name="completed">
    ///   <para>
    ///   An <c>Action&lt;bool&gt;</c> delegate or <see langword="null"/>
    ///   if not needed.
    ///   </para>
    ///   <para>
    ///   The delegate invokes the method called when the send is complete.
    ///   </para>
    ///   <para>
    ///   <c>true</c> is passed to the method if the send has done with
    ///   no error; otherwise, <c>false</c>.
    ///   </para>
    /// </param>
    /// <exception cref="InvalidOperationException">
    /// The current state of the connection is not Open.
    /// </exception>
    /// <exception cref="ArgumentNullException">
    /// <paramref name="fileInfo"/> is <see langword="null"/>.
    /// </exception>
    /// <exception cref="ArgumentException">
    ///   <para>
    ///   The file does not exist.
    ///   </para>
    ///   <para>
    ///   -or-
    ///   </para>
    ///   <para>
    ///   The file could not be opened.
    ///   </para>
    /// </exception>
    protected void SendAsync (FileInfo fileInfo, Action<bool> completed)
    {
      if (_websocket == null) {
        var msg = "The current state of the connection is not Open.";
        throw new InvalidOperationException (msg);
      }

      _websocket.SendAsync (fileInfo, completed);
    }

    /// <summary>
    /// Sends the specified data to a client asynchronously using
    /// the WebSocket connection.
    /// </summary>
    /// <remarks>
    /// This method does not wait for the send to be complete.
    /// </remarks>
    /// <param name="data">
    /// A <see cref="string"/> that represents the text data to send.
    /// </param>
    /// <param name="completed">
    ///   <para>
    ///   An <c>Action&lt;bool&gt;</c> delegate or <see langword="null"/>
    ///   if not needed.
    ///   </para>
    ///   <para>
    ///   The delegate invokes the method called when the send is complete.
    ///   </para>
    ///   <para>
    ///   <c>true</c> is passed to the method if the send has done with
    ///   no error; otherwise, <c>false</c>.
    ///   </para>
    /// </param>
    /// <exception cref="InvalidOperationException">
    /// The current state of the connection is not Open.
    /// </exception>
    /// <exception cref="ArgumentNullException">
    /// <paramref name="data"/> is <see langword="null"/>.
    /// </exception>
    /// <exception cref="ArgumentException">
    /// <paramref name="data"/> could not be UTF-8-encoded.
    /// </exception>
    protected void SendAsync (string data, Action<bool> completed)
    {
      if (_websocket == null) {
        var msg = "The current state of the connection is not Open.";
        throw new InvalidOperationException (msg);
      }

      _websocket.SendAsync (data, completed);
    }

    /// <summary>
    /// Sends the data from the specified stream to a client asynchronously
    /// using the WebSocket connection.
    /// </summary>
    /// <remarks>
    /// This method does not wait for the send to be complete.
    /// </remarks>
    /// <param name="stream">
    ///   <para>
    ///   A <see cref="Stream"/> instance from which to read the data to send.
    ///   </para>
    ///   <para>
    ///   The data is sent as the binary data.
    ///   </para>
    /// </param>
    /// <param name="length">
    /// An <see cref="int"/> that specifies the number of bytes to send.
    /// </param>
    /// <param name="completed">
    ///   <para>
    ///   An <c>Action&lt;bool&gt;</c> delegate or <see langword="null"/>
    ///   if not needed.
    ///   </para>
    ///   <para>
    ///   The delegate invokes the method called when the send is complete.
    ///   </para>
    ///   <para>
    ///   <c>true</c> is passed to the method if the send has done with
    ///   no error; otherwise, <c>false</c>.
    ///   </para>
    /// </param>
    /// <exception cref="InvalidOperationException">
    /// The current state of the connection is not Open.
    /// </exception>
    /// <exception cref="ArgumentNullException">
    /// <paramref name="stream"/> is <see langword="null"/>.
    /// </exception>
    /// <exception cref="ArgumentException">
    ///   <para>
    ///   <paramref name="stream"/> cannot be read.
    ///   </para>
    ///   <para>
    ///   -or-
    ///   </para>
    ///   <para>
    ///   <paramref name="length"/> is less than 1.
    ///   </para>
    ///   <para>
    ///   -or-
    ///   </para>
    ///   <para>
    ///   No data could be read from <paramref name="stream"/>.
    ///   </para>
    /// </exception>
    protected void SendAsync (Stream stream, int length, Action<bool> completed)
    {
      if (_websocket == null) {
        var msg = "The current state of the connection is not Open.";
        throw new InvalidOperationException (msg);
      }

      _websocket.SendAsync (stream, length, completed);
    }

    #endregion
  }
}
=======
#region License
/*
 * WebSocketBehavior.cs
 *
 * The MIT License
 *
 * Copyright (c) 2012-2016 sta.blockhead
 *
 * Permission is hereby granted, free of charge, to any person obtaining a copy
 * of this software and associated documentation files (the "Software"), to deal
 * in the Software without restriction, including without limitation the rights
 * to use, copy, modify, merge, publish, distribute, sublicense, and/or sell
 * copies of the Software, and to permit persons to whom the Software is
 * furnished to do so, subject to the following conditions:
 *
 * The above copyright notice and this permission notice shall be included in
 * all copies or substantial portions of the Software.
 *
 * THE SOFTWARE IS PROVIDED "AS IS", WITHOUT WARRANTY OF ANY KIND, EXPRESS OR
 * IMPLIED, INCLUDING BUT NOT LIMITED TO THE WARRANTIES OF MERCHANTABILITY,
 * FITNESS FOR A PARTICULAR PURPOSE AND NONINFRINGEMENT. IN NO EVENT SHALL THE
 * AUTHORS OR COPYRIGHT HOLDERS BE LIABLE FOR ANY CLAIM, DAMAGES OR OTHER
 * LIABILITY, WHETHER IN AN ACTION OF CONTRACT, TORT OR OTHERWISE, ARISING FROM,
 * OUT OF OR IN CONNECTION WITH THE SOFTWARE OR THE USE OR OTHER DEALINGS IN
 * THE SOFTWARE.
 */
#endregion

using System;
using System.IO;
using WebSocketSharp.Net;
using WebSocketSharp.Net.WebSockets;

namespace WebSocketSharp.Server
{
  /// <summary>
  /// Exposes a set of methods and properties used to define the behavior of
  /// a WebSocket service provided by the <see cref="WebSocketServer"/> or
  /// <see cref="HttpServer"/>.
  /// </summary>
  /// <remarks>
  /// This class is an abstract class.
  /// </remarks>
  public abstract class WebSocketBehavior : IWebSocketSession
  {
    #region Private Fields

    private WebSocketContext                               _context;
    private Func<CookieCollection, CookieCollection, bool> _cookiesValidator;
    private bool                                           _emitOnPing;
    private string                                         _id;
    private bool                                           _ignoreExtensions;
    private Func<string, bool>                             _originValidator;
    private string                                         _protocol;
    private WebSocketSessionManager                        _sessions;
    private DateTime                                       _startTime;
    private WebSocket                                      _websocket;

    #endregion

    #region Protected Constructors

    /// <summary>
    /// Initializes a new instance of the <see cref="WebSocketBehavior"/> class.
    /// </summary>
    protected WebSocketBehavior ()
    {
      _startTime = DateTime.MaxValue;
    }

    #endregion

    #region Protected Properties

    /// <summary>
    /// Gets the logging function.
    /// </summary>
    /// <value>
    ///   <para>
    ///   A <see cref="Logger"/> that provides the logging function.
    ///   </para>
    ///   <para>
    ///   <see langword="null"/> if the session has not started yet.
    ///   </para>
    /// </value>
    [Obsolete ("This property will be removed.")]
    protected Logger Log {
      get {
        return _websocket != null ? _websocket.Log : null;
      }
    }

    /// <summary>
    /// Gets the management function for the sessions in the service.
    /// </summary>
    /// <value>
    ///   <para>
    ///   A <see cref="WebSocketSessionManager"/> that manages the sessions in
    ///   the service.
    ///   </para>
    ///   <para>
    ///   <see langword="null"/> if the session has not started yet.
    ///   </para>
    /// </value>
    protected WebSocketSessionManager Sessions {
      get {
        return _sessions;
      }
    }

    #endregion

    #region Public Properties

    /// <summary>
    /// Gets the current state of the WebSocket connection for a session.
    /// </summary>
    /// <value>
    ///   <para>
    ///   One of the <see cref="WebSocketState"/> enum values.
    ///   </para>
    ///   <para>
    ///   It indicates the current state of the connection.
    ///   </para>
    ///   <para>
    ///   <see cref="WebSocketState.Connecting"/> if the session has not
    ///   started yet.
    ///   </para>
    /// </value>
    public WebSocketState ConnectionState {
      get {
        return _websocket != null
               ? _websocket.ReadyState
               : WebSocketState.Connecting;
      }
    }

    /// <summary>
    /// Gets the information in a WebSocket handshake request to the service.
    /// </summary>
    /// <value>
    ///   <para>
    ///   A <see cref="WebSocketContext"/> instance that provides the access to
    ///   the information in the handshake request.
    ///   </para>
    ///   <para>
    ///   <see langword="null"/> if the session has not started yet.
    ///   </para>
    /// </value>
    public WebSocketContext Context {
      get {
        return _context;
      }
    }

    /// <summary>
    /// Gets or sets the delegate used to validate the HTTP cookies included in
    /// a WebSocket handshake request to the service.
    /// </summary>
    /// <value>
    ///   <para>
    ///   A <c>Func&lt;CookieCollection, CookieCollection, bool&gt;</c> delegate
    ///   or <see langword="null"/> if not needed.
    ///   </para>
    ///   <para>
    ///   The delegate invokes the method called when the WebSocket instance
    ///   for a session validates the handshake request.
    ///   </para>
    ///   <para>
    ///   1st <see cref="CookieCollection"/> parameter passed to the method
    ///   contains the cookies to validate if present.
    ///   </para>
    ///   <para>
    ///   2nd <see cref="CookieCollection"/> parameter passed to the method
    ///   receives the cookies to send to the client.
    ///   </para>
    ///   <para>
    ///   The method must return <c>true</c> if the cookies are valid.
    ///   </para>
    ///   <para>
    ///   The default value is <see langword="null"/>.
    ///   </para>
    /// </value>
    public Func<CookieCollection, CookieCollection, bool> CookiesValidator {
      get {
        return _cookiesValidator;
      }

      set {
        _cookiesValidator = value;
      }
    }

    /// <summary>
    /// Gets or sets a value indicating whether the WebSocket instance for
    /// a session emits the message event when receives a ping.
    /// </summary>
    /// <value>
    ///   <para>
    ///   <c>true</c> if the WebSocket instance emits the message event
    ///   when receives a ping; otherwise, <c>false</c>.
    ///   </para>
    ///   <para>
    ///   The default value is <c>false</c>.
    ///   </para>
    /// </value>
    public bool EmitOnPing {
      get {
        return _websocket != null ? _websocket.EmitOnPing : _emitOnPing;
      }

      set {
        if (_websocket != null) {
          _websocket.EmitOnPing = value;
          return;
        }

        _emitOnPing = value;
      }
    }

    /// <summary>
    /// Gets the unique ID of a session.
    /// </summary>
    /// <value>
    ///   <para>
    ///   A <see cref="string"/> that represents the unique ID of the session.
    ///   </para>
    ///   <para>
    ///   <see langword="null"/> if the session has not started yet.
    ///   </para>
    /// </value>
    public string ID {
      get {
        return _id;
      }
    }

    /// <summary>
    /// Gets or sets a value indicating whether the service ignores
    /// the Sec-WebSocket-Extensions header included in a WebSocket
    /// handshake request.
    /// </summary>
    /// <value>
    ///   <para>
    ///   <c>true</c> if the service ignores the extensions requested
    ///   from a client; otherwise, <c>false</c>.
    ///   </para>
    ///   <para>
    ///   The default value is <c>false</c>.
    ///   </para>
    /// </value>
    public bool IgnoreExtensions {
      get {
        return _ignoreExtensions;
      }

      set {
        _ignoreExtensions = value;
      }
    }

    /// <summary>
    /// Gets or sets the delegate used to validate the Origin header included in
    /// a WebSocket handshake request to the service.
    /// </summary>
    /// <value>
    ///   <para>
    ///   A <c>Func&lt;string, bool&gt;</c> delegate or <see langword="null"/>
    ///   if not needed.
    ///   </para>
    ///   <para>
    ///   The delegate invokes the method called when the WebSocket instance
    ///   for a session validates the handshake request.
    ///   </para>
    ///   <para>
    ///   The <see cref="string"/> parameter passed to the method is the value
    ///   of the Origin header or <see langword="null"/> if the header is not
    ///   present.
    ///   </para>
    ///   <para>
    ///   The method must return <c>true</c> if the header value is valid.
    ///   </para>
    ///   <para>
    ///   The default value is <see langword="null"/>.
    ///   </para>
    /// </value>
    public Func<string, bool> OriginValidator {
      get {
        return _originValidator;
      }

      set {
        _originValidator = value;
      }
    }

    /// <summary>
    /// Gets or sets the name of the WebSocket subprotocol for the service.
    /// </summary>
    /// <value>
    ///   <para>
    ///   A <see cref="string"/> that represents the name of the subprotocol.
    ///   </para>
    ///   <para>
    ///   The value specified for a set must be a token defined in
    ///   <see href="http://tools.ietf.org/html/rfc2616#section-2.2">
    ///   RFC 2616</see>.
    ///   </para>
    ///   <para>
    ///   The default value is an empty string.
    ///   </para>
    /// </value>
    /// <exception cref="InvalidOperationException">
    /// The set operation is not available if the session has already started.
    /// </exception>
    /// <exception cref="ArgumentException">
    /// The value specified for a set operation is not a token.
    /// </exception>
    public string Protocol {
      get {
        return _websocket != null
               ? _websocket.Protocol
               : (_protocol ?? String.Empty);
      }

      set {
        if (ConnectionState != WebSocketState.Connecting) {
          var msg = "The session has already started.";
          throw new InvalidOperationException (msg);
        }

        if (value == null || value.Length == 0) {
          _protocol = null;
          return;
        }

        if (!value.IsToken ())
          throw new ArgumentException ("Not a token.", "value");

        _protocol = value;
      }
    }

    /// <summary>
    /// Gets the time that a session has started.
    /// </summary>
    /// <value>
    ///   <para>
    ///   A <see cref="DateTime"/> that represents the time that the session
    ///   has started.
    ///   </para>
    ///   <para>
    ///   <see cref="DateTime.MaxValue"/> if the session has not started yet.
    ///   </para>
    /// </value>
    public DateTime StartTime {
      get {
        return _startTime;
      }
    }

    #endregion

    #region Private Methods

    private string checkHandshakeRequest (WebSocketContext context)
    {
      if (_originValidator != null) {
        if (!_originValidator (context.Origin))
          return "It includes no Origin header or an invalid one.";
      }

      if (_cookiesValidator != null) {
        var req = context.CookieCollection;
        var res = context.WebSocket.CookieCollection;
        if (!_cookiesValidator (req, res))
          return "It includes no cookie or an invalid one.";
      }

      return null;
    }

    private void onClose (object sender, CloseEventArgs e)
    {
      if (_id == null)
        return;

      _sessions.Remove (_id);
      OnClose (e);
    }

    private void onError (object sender, ErrorEventArgs e)
    {
      OnError (e);
    }

    private void onMessage (object sender, MessageEventArgs e)
    {
      OnMessage (e);
    }

    private void onOpen (object sender, EventArgs e)
    {
      _id = _sessions.Add (this);
      if (_id == null) {
        _websocket.Close (CloseStatusCode.Away);
        return;
      }

      _startTime = DateTime.Now;
      OnOpen ();
    }

    #endregion

    #region Internal Methods

    internal void Start (WebSocketContext context, WebSocketSessionManager sessions)
    {
      if (_websocket != null) {
        _websocket.Log.Error ("A session instance cannot be reused.");
        context.WebSocket.Close (HttpStatusCode.ServiceUnavailable);

        return;
      }

      _context = context;
      _sessions = sessions;

      _websocket = context.WebSocket;
      _websocket.CustomHandshakeRequestChecker = checkHandshakeRequest;
      _websocket.EmitOnPing = _emitOnPing;
      _websocket.IgnoreExtensions = _ignoreExtensions;
      _websocket.Protocol = _protocol;

      var waitTime = sessions.WaitTime;
      if (waitTime != _websocket.WaitTime)
        _websocket.WaitTime = waitTime;

      _websocket.OnOpen += onOpen;
      _websocket.OnMessage += onMessage;
      _websocket.OnError += onError;
      _websocket.OnClose += onClose;

      _websocket.InternalAccept ();
    }

    #endregion

    #region Protected Methods

    /// <summary>
    /// Closes the WebSocket connection for a session.
    /// </summary>
    /// <remarks>
    /// This method does nothing if the current state of the connection is
    /// Closing or Closed.
    /// </remarks>
    /// <exception cref="InvalidOperationException">
    /// The session has not started yet.
    /// </exception>
    protected void Close ()
    {
      if (_websocket == null) {
        var msg = "The session has not started yet.";
        throw new InvalidOperationException (msg);
      }

      _websocket.Close ();
    }

    /// <summary>
    /// Closes the WebSocket connection for a session with the specified
    /// code and reason.
    /// </summary>
    /// <remarks>
    /// This method does nothing if the current state of the connection is
    /// Closing or Closed.
    /// </remarks>
    /// <param name="code">
    ///   <para>
    ///   A <see cref="ushort"/> that represents the status code indicating
    ///   the reason for the close.
    ///   </para>
    ///   <para>
    ///   The status codes are defined in
    ///   <see href="http://tools.ietf.org/html/rfc6455#section-7.4">
    ///   Section 7.4</see> of RFC 6455.
    ///   </para>
    /// </param>
    /// <param name="reason">
    ///   <para>
    ///   A <see cref="string"/> that represents the reason for the close.
    ///   </para>
    ///   <para>
    ///   The size must be 123 bytes or less in UTF-8.
    ///   </para>
    /// </param>
    /// <exception cref="InvalidOperationException">
    /// The session has not started yet.
    /// </exception>
    /// <exception cref="ArgumentOutOfRangeException">
    ///   <para>
    ///   <paramref name="code"/> is less than 1000 or greater than 4999.
    ///   </para>
    ///   <para>
    ///   -or-
    ///   </para>
    ///   <para>
    ///   The size of <paramref name="reason"/> is greater than 123 bytes.
    ///   </para>
    /// </exception>
    /// <exception cref="ArgumentException">
    ///   <para>
    ///   <paramref name="code"/> is 1010 (mandatory extension).
    ///   </para>
    ///   <para>
    ///   -or-
    ///   </para>
    ///   <para>
    ///   <paramref name="code"/> is 1005 (no status) and there is reason.
    ///   </para>
    ///   <para>
    ///   -or-
    ///   </para>
    ///   <para>
    ///   <paramref name="reason"/> could not be UTF-8-encoded.
    ///   </para>
    /// </exception>
    protected void Close (ushort code, string reason)
    {
      if (_websocket == null) {
        var msg = "The session has not started yet.";
        throw new InvalidOperationException (msg);
      }

      _websocket.Close (code, reason);
    }

    /// <summary>
    /// Closes the WebSocket connection for a session with the specified
    /// code and reason.
    /// </summary>
    /// <remarks>
    /// This method does nothing if the current state of the connection is
    /// Closing or Closed.
    /// </remarks>
    /// <param name="code">
    ///   <para>
    ///   One of the <see cref="CloseStatusCode"/> enum values.
    ///   </para>
    ///   <para>
    ///   It represents the status code indicating the reason for the close.
    ///   </para>
    /// </param>
    /// <param name="reason">
    ///   <para>
    ///   A <see cref="string"/> that represents the reason for the close.
    ///   </para>
    ///   <para>
    ///   The size must be 123 bytes or less in UTF-8.
    ///   </para>
    /// </param>
    /// <exception cref="InvalidOperationException">
    /// The session has not started yet.
    /// </exception>
    /// <exception cref="ArgumentOutOfRangeException">
    /// The size of <paramref name="reason"/> is greater than 123 bytes.
    /// </exception>
    /// <exception cref="ArgumentException">
    ///   <para>
    ///   <paramref name="code"/> is
    ///   <see cref="CloseStatusCode.MandatoryExtension"/>.
    ///   </para>
    ///   <para>
    ///   -or-
    ///   </para>
    ///   <para>
    ///   <paramref name="code"/> is
    ///   <see cref="CloseStatusCode.NoStatus"/> and there is reason.
    ///   </para>
    ///   <para>
    ///   -or-
    ///   </para>
    ///   <para>
    ///   <paramref name="reason"/> could not be UTF-8-encoded.
    ///   </para>
    /// </exception>
    protected void Close (CloseStatusCode code, string reason)
    {
      if (_websocket == null) {
        var msg = "The session has not started yet.";
        throw new InvalidOperationException (msg);
      }

      _websocket.Close (code, reason);
    }

    /// <summary>
    /// Closes the WebSocket connection for a session asynchronously.
    /// </summary>
    /// <remarks>
    ///   <para>
    ///   This method does not wait for the close to be complete.
    ///   </para>
    ///   <para>
    ///   This method does nothing if the current state of the connection is
    ///   Closing or Closed.
    ///   </para>
    /// </remarks>
    /// <exception cref="InvalidOperationException">
    /// The session has not started yet.
    /// </exception>
    protected void CloseAsync ()
    {
      if (_websocket == null) {
        var msg = "The session has not started yet.";
        throw new InvalidOperationException (msg);
      }

      _websocket.CloseAsync ();
    }

    /// <summary>
    /// Closes the WebSocket connection for a session asynchronously with
    /// the specified code and reason.
    /// </summary>
    /// <remarks>
    ///   <para>
    ///   This method does not wait for the close to be complete.
    ///   </para>
    ///   <para>
    ///   This method does nothing if the current state of the connection is
    ///   Closing or Closed.
    ///   </para>
    /// </remarks>
    /// <param name="code">
    ///   <para>
    ///   A <see cref="ushort"/> that represents the status code indicating
    ///   the reason for the close.
    ///   </para>
    ///   <para>
    ///   The status codes are defined in
    ///   <see href="http://tools.ietf.org/html/rfc6455#section-7.4">
    ///   Section 7.4</see> of RFC 6455.
    ///   </para>
    /// </param>
    /// <param name="reason">
    ///   <para>
    ///   A <see cref="string"/> that represents the reason for the close.
    ///   </para>
    ///   <para>
    ///   The size must be 123 bytes or less in UTF-8.
    ///   </para>
    /// </param>
    /// <exception cref="InvalidOperationException">
    /// The session has not started yet.
    /// </exception>
    /// <exception cref="ArgumentOutOfRangeException">
    ///   <para>
    ///   <paramref name="code"/> is less than 1000 or greater than 4999.
    ///   </para>
    ///   <para>
    ///   -or-
    ///   </para>
    ///   <para>
    ///   The size of <paramref name="reason"/> is greater than 123 bytes.
    ///   </para>
    /// </exception>
    /// <exception cref="ArgumentException">
    ///   <para>
    ///   <paramref name="code"/> is 1010 (mandatory extension).
    ///   </para>
    ///   <para>
    ///   -or-
    ///   </para>
    ///   <para>
    ///   <paramref name="code"/> is 1005 (no status) and there is reason.
    ///   </para>
    ///   <para>
    ///   -or-
    ///   </para>
    ///   <para>
    ///   <paramref name="reason"/> could not be UTF-8-encoded.
    ///   </para>
    /// </exception>
    protected void CloseAsync (ushort code, string reason)
    {
      if (_websocket == null) {
        var msg = "The session has not started yet.";
        throw new InvalidOperationException (msg);
      }

      _websocket.CloseAsync (code, reason);
    }

    /// <summary>
    /// Closes the WebSocket connection for a session asynchronously with
    /// the specified code and reason.
    /// </summary>
    /// <remarks>
    ///   <para>
    ///   This method does not wait for the close to be complete.
    ///   </para>
    ///   <para>
    ///   This method does nothing if the current state of the connection is
    ///   Closing or Closed.
    ///   </para>
    /// </remarks>
    /// <param name="code">
    ///   <para>
    ///   One of the <see cref="CloseStatusCode"/> enum values.
    ///   </para>
    ///   <para>
    ///   It represents the status code indicating the reason for the close.
    ///   </para>
    /// </param>
    /// <param name="reason">
    ///   <para>
    ///   A <see cref="string"/> that represents the reason for the close.
    ///   </para>
    ///   <para>
    ///   The size must be 123 bytes or less in UTF-8.
    ///   </para>
    /// </param>
    /// <exception cref="InvalidOperationException">
    /// The session has not started yet.
    /// </exception>
    /// <exception cref="ArgumentException">
    ///   <para>
    ///   <paramref name="code"/> is
    ///   <see cref="CloseStatusCode.MandatoryExtension"/>.
    ///   </para>
    ///   <para>
    ///   -or-
    ///   </para>
    ///   <para>
    ///   <paramref name="code"/> is
    ///   <see cref="CloseStatusCode.NoStatus"/> and there is reason.
    ///   </para>
    ///   <para>
    ///   -or-
    ///   </para>
    ///   <para>
    ///   <paramref name="reason"/> could not be UTF-8-encoded.
    ///   </para>
    /// </exception>
    /// <exception cref="ArgumentOutOfRangeException">
    /// The size of <paramref name="reason"/> is greater than 123 bytes.
    /// </exception>
    protected void CloseAsync (CloseStatusCode code, string reason)
    {
      if (_websocket == null) {
        var msg = "The session has not started yet.";
        throw new InvalidOperationException (msg);
      }

      _websocket.CloseAsync (code, reason);
    }

    /// <summary>
    /// Calls the <see cref="OnError"/> method with the specified message.
    /// </summary>
    /// <param name="message">
    /// A <see cref="string"/> that represents the error message.
    /// </param>
    /// <param name="exception">
    /// An <see cref="Exception"/> instance that represents the cause of
    /// the error if present.
    /// </param>
    /// <exception cref="ArgumentNullException">
    /// <paramref name="message"/> is <see langword="null"/>.
    /// </exception>
    /// <exception cref="ArgumentException">
    /// <paramref name="message"/> is an empty string.
    /// </exception>
    [Obsolete ("This method will be removed.")]
    protected void Error (string message, Exception exception)
    {
      if (message == null)
        throw new ArgumentNullException ("message");

      if (message.Length == 0)
        throw new ArgumentException ("An empty string.", "message");

      OnError (new ErrorEventArgs (message, exception));
    }

    /// <summary>
    /// Called when the WebSocket connection for a session has been closed.
    /// </summary>
    /// <param name="e">
    /// A <see cref="CloseEventArgs"/> that represents the event data passed
    /// from a <see cref="WebSocket.OnClose"/> event.
    /// </param>
    protected virtual void OnClose (CloseEventArgs e)
    {
    }

    /// <summary>
    /// Called when the WebSocket instance for a session gets an error.
    /// </summary>
    /// <param name="e">
    /// A <see cref="ErrorEventArgs"/> that represents the event data passed
    /// from a <see cref="WebSocket.OnError"/> event.
    /// </param>
    protected virtual void OnError (ErrorEventArgs e)
    {
    }

    /// <summary>
    /// Called when the WebSocket instance for a session receives a message.
    /// </summary>
    /// <param name="e">
    /// A <see cref="MessageEventArgs"/> that represents the event data passed
    /// from a <see cref="WebSocket.OnMessage"/> event.
    /// </param>
    protected virtual void OnMessage (MessageEventArgs e)
    {
    }

    /// <summary>
    /// Called when the WebSocket connection for a session has been established.
    /// </summary>
    protected virtual void OnOpen ()
    {
    }

    /// <summary>
    /// Sends the specified data to a client using the WebSocket connection.
    /// </summary>
    /// <param name="data">
    /// An array of <see cref="byte"/> that represents the binary data to send.
    /// </param>
    /// <exception cref="InvalidOperationException">
    /// The current state of the connection is not Open.
    /// </exception>
    /// <exception cref="ArgumentNullException">
    /// <paramref name="data"/> is <see langword="null"/>.
    /// </exception>
    protected void Send (byte[] data)
    {
      if (_websocket == null) {
        var msg = "The current state of the connection is not Open.";
        throw new InvalidOperationException (msg);
      }

      _websocket.Send (data);
    }

    /// <summary>
    /// Sends the specified file to a client using the WebSocket connection.
    /// </summary>
    /// <param name="fileInfo">
    ///   <para>
    ///   A <see cref="FileInfo"/> that specifies the file to send.
    ///   </para>
    ///   <para>
    ///   The file is sent as the binary data.
    ///   </para>
    /// </param>
    /// <exception cref="InvalidOperationException">
    /// The current state of the connection is not Open.
    /// </exception>
    /// <exception cref="ArgumentNullException">
    /// <paramref name="fileInfo"/> is <see langword="null"/>.
    /// </exception>
    /// <exception cref="ArgumentException">
    ///   <para>
    ///   The file does not exist.
    ///   </para>
    ///   <para>
    ///   -or-
    ///   </para>
    ///   <para>
    ///   The file could not be opened.
    ///   </para>
    /// </exception>
    protected void Send (FileInfo fileInfo)
    {
      if (_websocket == null) {
        var msg = "The current state of the connection is not Open.";
        throw new InvalidOperationException (msg);
      }

      _websocket.Send (fileInfo);
    }

    /// <summary>
    /// Sends the specified data to a client using the WebSocket connection.
    /// </summary>
    /// <param name="data">
    /// A <see cref="string"/> that represents the text data to send.
    /// </param>
    /// <exception cref="InvalidOperationException">
    /// The current state of the connection is not Open.
    /// </exception>
    /// <exception cref="ArgumentNullException">
    /// <paramref name="data"/> is <see langword="null"/>.
    /// </exception>
    /// <exception cref="ArgumentException">
    /// <paramref name="data"/> could not be UTF-8-encoded.
    /// </exception>
    protected void Send (string data)
    {
      if (_websocket == null) {
        var msg = "The current state of the connection is not Open.";
        throw new InvalidOperationException (msg);
      }

      _websocket.Send (data);
    }

    /// <summary>
    /// Sends the data from the specified stream to a client using
    /// the WebSocket connection.
    /// </summary>
    /// <param name="stream">
    ///   <para>
    ///   A <see cref="Stream"/> instance from which to read the data to send.
    ///   </para>
    ///   <para>
    ///   The data is sent as the binary data.
    ///   </para>
    /// </param>
    /// <param name="length">
    /// An <see cref="int"/> that specifies the number of bytes to send.
    /// </param>
    /// <exception cref="InvalidOperationException">
    /// The current state of the connection is not Open.
    /// </exception>
    /// <exception cref="ArgumentNullException">
    /// <paramref name="stream"/> is <see langword="null"/>.
    /// </exception>
    /// <exception cref="ArgumentException">
    ///   <para>
    ///   <paramref name="stream"/> cannot be read.
    ///   </para>
    ///   <para>
    ///   -or-
    ///   </para>
    ///   <para>
    ///   <paramref name="length"/> is less than 1.
    ///   </para>
    ///   <para>
    ///   -or-
    ///   </para>
    ///   <para>
    ///   No data could be read from <paramref name="stream"/>.
    ///   </para>
    /// </exception>
    protected void Send (Stream stream, int length)
    {
      if (_websocket == null) {
        var msg = "The current state of the connection is not Open.";
        throw new InvalidOperationException (msg);
      }

      _websocket.Send (stream, length);
    }

    /// <summary>
    /// Sends the specified data to a client asynchronously using
    /// the WebSocket connection.
    /// </summary>
    /// <remarks>
    /// This method does not wait for the send to be complete.
    /// </remarks>
    /// <param name="data">
    /// An array of <see cref="byte"/> that represents the binary data to send.
    /// </param>
    /// <param name="completed">
    ///   <para>
    ///   An <c>Action&lt;bool&gt;</c> delegate or <see langword="null"/>
    ///   if not needed.
    ///   </para>
    ///   <para>
    ///   The delegate invokes the method called when the send is complete.
    ///   </para>
    ///   <para>
    ///   <c>true</c> is passed to the method if the send has done with
    ///   no error; otherwise, <c>false</c>.
    ///   </para>
    /// </param>
    /// <exception cref="InvalidOperationException">
    /// The current state of the connection is not Open.
    /// </exception>
    /// <exception cref="ArgumentNullException">
    /// <paramref name="data"/> is <see langword="null"/>.
    /// </exception>
    protected void SendAsync (byte[] data, Action<bool> completed)
    {
      if (_websocket == null) {
        var msg = "The current state of the connection is not Open.";
        throw new InvalidOperationException (msg);
      }

      _websocket.SendAsync (data, completed);
    }

    /// <summary>
    /// Sends the specified file to a client asynchronously using
    /// the WebSocket connection.
    /// </summary>
    /// <remarks>
    /// This method does not wait for the send to be complete.
    /// </remarks>
    /// <param name="fileInfo">
    ///   <para>
    ///   A <see cref="FileInfo"/> that specifies the file to send.
    ///   </para>
    ///   <para>
    ///   The file is sent as the binary data.
    ///   </para>
    /// </param>
    /// <param name="completed">
    ///   <para>
    ///   An <c>Action&lt;bool&gt;</c> delegate or <see langword="null"/>
    ///   if not needed.
    ///   </para>
    ///   <para>
    ///   The delegate invokes the method called when the send is complete.
    ///   </para>
    ///   <para>
    ///   <c>true</c> is passed to the method if the send has done with
    ///   no error; otherwise, <c>false</c>.
    ///   </para>
    /// </param>
    /// <exception cref="InvalidOperationException">
    /// The current state of the connection is not Open.
    /// </exception>
    /// <exception cref="ArgumentNullException">
    /// <paramref name="fileInfo"/> is <see langword="null"/>.
    /// </exception>
    /// <exception cref="ArgumentException">
    ///   <para>
    ///   The file does not exist.
    ///   </para>
    ///   <para>
    ///   -or-
    ///   </para>
    ///   <para>
    ///   The file could not be opened.
    ///   </para>
    /// </exception>
    protected void SendAsync (FileInfo fileInfo, Action<bool> completed)
    {
      if (_websocket == null) {
        var msg = "The current state of the connection is not Open.";
        throw new InvalidOperationException (msg);
      }

      _websocket.SendAsync (fileInfo, completed);
    }

    /// <summary>
    /// Sends the specified data to a client asynchronously using
    /// the WebSocket connection.
    /// </summary>
    /// <remarks>
    /// This method does not wait for the send to be complete.
    /// </remarks>
    /// <param name="data">
    /// A <see cref="string"/> that represents the text data to send.
    /// </param>
    /// <param name="completed">
    ///   <para>
    ///   An <c>Action&lt;bool&gt;</c> delegate or <see langword="null"/>
    ///   if not needed.
    ///   </para>
    ///   <para>
    ///   The delegate invokes the method called when the send is complete.
    ///   </para>
    ///   <para>
    ///   <c>true</c> is passed to the method if the send has done with
    ///   no error; otherwise, <c>false</c>.
    ///   </para>
    /// </param>
    /// <exception cref="InvalidOperationException">
    /// The current state of the connection is not Open.
    /// </exception>
    /// <exception cref="ArgumentNullException">
    /// <paramref name="data"/> is <see langword="null"/>.
    /// </exception>
    /// <exception cref="ArgumentException">
    /// <paramref name="data"/> could not be UTF-8-encoded.
    /// </exception>
    protected void SendAsync (string data, Action<bool> completed)
    {
      if (_websocket == null) {
        var msg = "The current state of the connection is not Open.";
        throw new InvalidOperationException (msg);
      }

      _websocket.SendAsync (data, completed);
    }

    /// <summary>
    /// Sends the data from the specified stream to a client asynchronously
    /// using the WebSocket connection.
    /// </summary>
    /// <remarks>
    /// This method does not wait for the send to be complete.
    /// </remarks>
    /// <param name="stream">
    ///   <para>
    ///   A <see cref="Stream"/> instance from which to read the data to send.
    ///   </para>
    ///   <para>
    ///   The data is sent as the binary data.
    ///   </para>
    /// </param>
    /// <param name="length">
    /// An <see cref="int"/> that specifies the number of bytes to send.
    /// </param>
    /// <param name="completed">
    ///   <para>
    ///   An <c>Action&lt;bool&gt;</c> delegate or <see langword="null"/>
    ///   if not needed.
    ///   </para>
    ///   <para>
    ///   The delegate invokes the method called when the send is complete.
    ///   </para>
    ///   <para>
    ///   <c>true</c> is passed to the method if the send has done with
    ///   no error; otherwise, <c>false</c>.
    ///   </para>
    /// </param>
    /// <exception cref="InvalidOperationException">
    /// The current state of the connection is not Open.
    /// </exception>
    /// <exception cref="ArgumentNullException">
    /// <paramref name="stream"/> is <see langword="null"/>.
    /// </exception>
    /// <exception cref="ArgumentException">
    ///   <para>
    ///   <paramref name="stream"/> cannot be read.
    ///   </para>
    ///   <para>
    ///   -or-
    ///   </para>
    ///   <para>
    ///   <paramref name="length"/> is less than 1.
    ///   </para>
    ///   <para>
    ///   -or-
    ///   </para>
    ///   <para>
    ///   No data could be read from <paramref name="stream"/>.
    ///   </para>
    /// </exception>
    protected void SendAsync (Stream stream, int length, Action<bool> completed)
    {
      if (_websocket == null) {
        var msg = "The current state of the connection is not Open.";
        throw new InvalidOperationException (msg);
      }

      _websocket.SendAsync (stream, length, completed);
    }

    #endregion
  }
}
>>>>>>> 9b725463
<|MERGE_RESOLUTION|>--- conflicted
+++ resolved
@@ -1,2073 +1,1194 @@
-<<<<<<< HEAD
-#region License
-/*
- * WebSocketBehavior.cs
- *
- * The MIT License
- *
- * Copyright (c) 2012-2016 sta.blockhead
- *
- * Permission is hereby granted, free of charge, to any person obtaining a copy
- * of this software and associated documentation files (the "Software"), to deal
- * in the Software without restriction, including without limitation the rights
- * to use, copy, modify, merge, publish, distribute, sublicense, and/or sell
- * copies of the Software, and to permit persons to whom the Software is
- * furnished to do so, subject to the following conditions:
- *
- * The above copyright notice and this permission notice shall be included in
- * all copies or substantial portions of the Software.
- *
- * THE SOFTWARE IS PROVIDED "AS IS", WITHOUT WARRANTY OF ANY KIND, EXPRESS OR
- * IMPLIED, INCLUDING BUT NOT LIMITED TO THE WARRANTIES OF MERCHANTABILITY,
- * FITNESS FOR A PARTICULAR PURPOSE AND NONINFRINGEMENT. IN NO EVENT SHALL THE
- * AUTHORS OR COPYRIGHT HOLDERS BE LIABLE FOR ANY CLAIM, DAMAGES OR OTHER
- * LIABILITY, WHETHER IN AN ACTION OF CONTRACT, TORT OR OTHERWISE, ARISING FROM,
- * OUT OF OR IN CONNECTION WITH THE SOFTWARE OR THE USE OR OTHER DEALINGS IN
- * THE SOFTWARE.
- */
-#endregion
-
-using System;
-using System.IO;
-using WebSocketSharp.Net;
-using WebSocketSharp.Net.WebSockets;
-
-namespace WebSocketSharp.Server
-{
-  /// <summary>
-  /// Exposes a set of methods and properties used to define the behavior of
-  /// a WebSocket service provided by the <see cref="WebSocketServer"/> or
-  /// <see cref="HttpServer"/>.
-  /// </summary>
-  /// <remarks>
-  /// This class is an abstract class.
-  /// </remarks>
-  public abstract class WebSocketBehavior : IWebSocketSession
-  {
-    #region Private Fields
-
-    private WebSocketContext                               _context;
-    private Func<CookieCollection, CookieCollection, bool> _cookiesValidator;
-    private bool                                           _emitOnPing;
-    private string                                         _id;
-    private bool                                           _ignoreExtensions;
-    private Func<string, bool>                             _originValidator;
-    private string                                         _protocol;
-    private WebSocketSessionManager                        _sessions;
-    private DateTime                                       _startTime;
-    private WebSocket                                      _websocket;
-
-    #endregion
-
-    #region Protected Constructors
-
-    /// <summary>
-    /// Initializes a new instance of the <see cref="WebSocketBehavior"/> class.
-    /// </summary>
-    protected WebSocketBehavior ()
-    {
-      _startTime = DateTime.MaxValue;
-    }
-
-    #endregion
-
-    #region Protected Properties
-
-    /// <summary>
-    /// Gets the logging function.
-    /// </summary>
-    /// <value>
-    ///   <para>
-    ///   A <see cref="Logger"/> that provides the logging function.
-    ///   </para>
-    ///   <para>
-    ///   <see langword="null"/> if the session has not started yet.
-    ///   </para>
-    /// </value>
-    [Obsolete ("This property will be removed.")]
-    protected Logger Log {
-      get {
-        return _websocket != null ? _websocket.Log : null;
-      }
-    }
-
-    /// <summary>
-    /// Gets the management function for the sessions in the service.
-    /// </summary>
-    /// <value>
-    ///   <para>
-    ///   A <see cref="WebSocketSessionManager"/> that manages the sessions in
-    ///   the service.
-    ///   </para>
-    ///   <para>
-    ///   <see langword="null"/> if the session has not started yet.
-    ///   </para>
-    /// </value>
-    protected WebSocketSessionManager Sessions {
-      get {
-        return _sessions;
-      }
-    }
-
-    #endregion
-
-    #region Public Properties
-
-    /// <summary>
-    /// Gets the current state of the WebSocket connection for a session.
-    /// </summary>
-    /// <value>
-    ///   <para>
-    ///   One of the <see cref="WebSocketState"/> enum values.
-    ///   </para>
-    ///   <para>
-    ///   It indicates the current state of the connection.
-    ///   </para>
-    ///   <para>
-    ///   <see cref="WebSocketState.Connecting"/> if the session has not
-    ///   started yet.
-    ///   </para>
-    /// </value>
-    public WebSocketState ConnectionState {
-      get {
-        return _websocket != null
-               ? _websocket.ReadyState
-               : WebSocketState.Connecting;
-      }
-    }
-
-    /// <summary>
-    /// Gets the information in a WebSocket handshake request to the service.
-    /// </summary>
-    /// <value>
-    ///   <para>
-    ///   A <see cref="WebSocketContext"/> instance that provides the access to
-    ///   the information in the handshake request.
-    ///   </para>
-    ///   <para>
-    ///   <see langword="null"/> if the session has not started yet.
-    ///   </para>
-    /// </value>
-    public WebSocketContext Context {
-      get {
-        return _context;
-      }
-    }
-
-    /// <summary>
-    /// Gets or sets the delegate used to validate the HTTP cookies included in
-    /// a WebSocket handshake request to the service.
-    /// </summary>
-    /// <value>
-    ///   <para>
-    ///   A <c>Func&lt;CookieCollection, CookieCollection, bool&gt;</c> delegate
-    ///   or <see langword="null"/> if not needed.
-    ///   </para>
-    ///   <para>
-    ///   The delegate invokes the method called when the WebSocket instance
-    ///   for a session validates the handshake request.
-    ///   </para>
-    ///   <para>
-    ///   1st <see cref="CookieCollection"/> parameter passed to the method
-    ///   contains the cookies to validate if present.
-    ///   </para>
-    ///   <para>
-    ///   2nd <see cref="CookieCollection"/> parameter passed to the method
-    ///   receives the cookies to send to the client.
-    ///   </para>
-    ///   <para>
-    ///   The method must return <c>true</c> if the cookies are valid.
-    ///   </para>
-    ///   <para>
-    ///   The default value is <see langword="null"/>.
-    ///   </para>
-    /// </value>
-    public Func<CookieCollection, CookieCollection, bool> CookiesValidator {
-      get {
-        return _cookiesValidator;
-      }
-
-      set {
-        _cookiesValidator = value;
-      }
-    }
-
-    /// <summary>
-    /// Gets or sets a value indicating whether the WebSocket instance for
-    /// a session emits the message event when receives a ping.
-    /// </summary>
-    /// <value>
-    ///   <para>
-    ///   <c>true</c> if the WebSocket instance emits the message event
-    ///   when receives a ping; otherwise, <c>false</c>.
-    ///   </para>
-    ///   <para>
-    ///   The default value is <c>false</c>.
-    ///   </para>
-    /// </value>
-    public bool EmitOnPing {
-      get {
-        return _websocket != null ? _websocket.EmitOnPing : _emitOnPing;
-      }
-
-      set {
-        if (_websocket != null) {
-          _websocket.EmitOnPing = value;
-          return;
-        }
-
-        _emitOnPing = value;
-      }
-    }
-
-    /// <summary>
-    /// Gets the unique ID of a session.
-    /// </summary>
-    /// <value>
-    ///   <para>
-    ///   A <see cref="string"/> that represents the unique ID of the session.
-    ///   </para>
-    ///   <para>
-    ///   <see langword="null"/> if the session has not started yet.
-    ///   </para>
-    /// </value>
-    public string ID {
-      get {
-        return _id;
-      }
-    }
-
-    /// <summary>
-    /// Gets or sets a value indicating whether the service ignores
-    /// the Sec-WebSocket-Extensions header included in a WebSocket
-    /// handshake request.
-    /// </summary>
-    /// <value>
-    ///   <para>
-    ///   <c>true</c> if the service ignores the extensions requested
-    ///   from a client; otherwise, <c>false</c>.
-    ///   </para>
-    ///   <para>
-    ///   The default value is <c>false</c>.
-    ///   </para>
-    /// </value>
-    public bool IgnoreExtensions {
-      get {
-        return _ignoreExtensions;
-      }
-
-      set {
-        _ignoreExtensions = value;
-      }
-    }
-
-    /// <summary>
-    /// Gets or sets the delegate used to validate the Origin header included in
-    /// a WebSocket handshake request to the service.
-    /// </summary>
-    /// <value>
-    ///   <para>
-    ///   A <c>Func&lt;string, bool&gt;</c> delegate or <see langword="null"/>
-    ///   if not needed.
-    ///   </para>
-    ///   <para>
-    ///   The delegate invokes the method called when the WebSocket instance
-    ///   for a session validates the handshake request.
-    ///   </para>
-    ///   <para>
-    ///   The <see cref="string"/> parameter passed to the method is the value
-    ///   of the Origin header or <see langword="null"/> if the header is not
-    ///   present.
-    ///   </para>
-    ///   <para>
-    ///   The method must return <c>true</c> if the header value is valid.
-    ///   </para>
-    ///   <para>
-    ///   The default value is <see langword="null"/>.
-    ///   </para>
-    /// </value>
-    public Func<string, bool> OriginValidator {
-      get {
-        return _originValidator;
-      }
-
-      set {
-        _originValidator = value;
-      }
-    }
-
-    /// <summary>
-    /// Gets or sets the name of the WebSocket subprotocol for the service.
-    /// </summary>
-    /// <value>
-    ///   <para>
-    ///   A <see cref="string"/> that represents the name of the subprotocol.
-    ///   </para>
-    ///   <para>
-    ///   The value specified for a set must be a token defined in
-    ///   <see href="http://tools.ietf.org/html/rfc2616#section-2.2">
-    ///   RFC 2616</see>.
-    ///   </para>
-    ///   <para>
-    ///   The default value is an empty string.
-    ///   </para>
-    /// </value>
-    /// <exception cref="InvalidOperationException">
-    /// The set operation is not available if the session has already started.
-    /// </exception>
-    /// <exception cref="ArgumentException">
-    /// The value specified for a set operation is not a token.
-    /// </exception>
-    public string Protocol {
-      get {
-        return _websocket != null
-               ? _websocket.Protocol
-               : (_protocol ?? String.Empty);
-      }
-
-      set {
-        if (ConnectionState != WebSocketState.Connecting) {
-          var msg = "The session has already started.";
-          throw new InvalidOperationException (msg);
-        }
-
-        if (value == null || value.Length == 0) {
-          _protocol = null;
-          return;
-        }
-
-        if (!value.IsToken ())
-          throw new ArgumentException ("Not a token.", "value");
-
-        _protocol = value;
-      }
-    }
-
-    /// <summary>
-    /// Gets the time that a session has started.
-    /// </summary>
-    /// <value>
-    ///   <para>
-    ///   A <see cref="DateTime"/> that represents the time that the session
-    ///   has started.
-    ///   </para>
-    ///   <para>
-    ///   <see cref="DateTime.MaxValue"/> if the session has not started yet.
-    ///   </para>
-    /// </value>
-    public DateTime StartTime {
-      get {
-        return _startTime;
-      }
-    }
-
-    /// <summary>
-    /// Gets the compression-method of the <see cref="WebSocket"/> used in a session.
-    /// </summary>
-    /// <value>
-    /// One of the <see cref="CompressionMethod"/> enum values, indicates the compression of
-    /// the <see cref="WebSocket"/>.
-    /// </value>
-    public CompressionMethod Compression
-    {
-      get
-      {
-        return _websocket.Compression;
-      }
-    }
-    #endregion
-
-    #region Private Methods
-
-    private string checkHandshakeRequest (WebSocketContext context)
-    {
-      if (_originValidator != null) {
-        if (!_originValidator (context.Origin))
-          return "It includes no Origin header or an invalid one.";
-      }
-
-      if (_cookiesValidator != null) {
-        var req = context.CookieCollection;
-        var res = context.WebSocket.CookieCollection;
-        if (!_cookiesValidator (req, res))
-          return "It includes no cookie or an invalid one.";
-      }
-
-      return null;
-    }
-
-    private void onClose (object sender, CloseEventArgs e)
-    {
-      if (_id == null)
-        return;
-
-      _sessions.Remove (_id);
-      OnClose (e);
-    }
-
-    private void onError (object sender, ErrorEventArgs e)
-    {
-      OnError (e);
-    }
-
-    private void onMessage (object sender, MessageEventArgs e)
-    {
-      OnMessage (e);
-    }
-
-    private void onOpen (object sender, EventArgs e)
-    {
-      _id = _sessions.Add (this);
-      if (_id == null) {
-        _websocket.Close (CloseStatusCode.Away);
-        return;
-      }
-
-      _startTime = DateTime.Now;
-      OnOpen ();
-    }
-
-    #endregion
-
-    #region Internal Methods
-
-    internal void Start (WebSocketContext context, WebSocketSessionManager sessions)
-    {
-      if (_websocket != null) {
-        _websocket.Log.Error ("A session instance cannot be reused.");
-        context.WebSocket.Close (HttpStatusCode.ServiceUnavailable);
-
-        return;
-      }
-
-      _context = context;
-      _sessions = sessions;
-
-      _websocket = context.WebSocket;
-      _websocket.CustomHandshakeRequestChecker = checkHandshakeRequest;
-      _websocket.EmitOnPing = _emitOnPing;
-      _websocket.IgnoreExtensions = _ignoreExtensions;
-      _websocket.Protocol = _protocol;
-
-      var waitTime = sessions.WaitTime;
-      if (waitTime != _websocket.WaitTime)
-        _websocket.WaitTime = waitTime;
-
-      _websocket.OnOpen += onOpen;
-      _websocket.OnMessage += onMessage;
-      _websocket.OnError += onError;
-      _websocket.OnClose += onClose;
-
-      _websocket.InternalAccept ();
-    }
-
-    #endregion
-
-    #region Protected Methods
-
-    /// <summary>
-    /// Closes the WebSocket connection for a session.
-    /// </summary>
-    /// <remarks>
-    /// This method does nothing if the current state of the connection is
-    /// Closing or Closed.
-    /// </remarks>
-    /// <exception cref="InvalidOperationException">
-    /// The session has not started yet.
-    /// </exception>
-    protected void Close ()
-    {
-      if (_websocket == null) {
-        var msg = "The session has not started yet.";
-        throw new InvalidOperationException (msg);
-      }
-
-      _websocket.Close ();
-    }
-
-    /// <summary>
-    /// Calls the <see cref="OnError"/> method with the specified message.
-    /// </summary>
-    /// <param name="message">
-    /// A <see cref="string"/> that represents the error message.
-    /// </param>
-    /// <param name="exception">
-    /// An <see cref="Exception"/> instance that represents the cause of
-    /// the error if present.
-    /// </param>
-    /// <exception cref="ArgumentNullException">
-    /// <paramref name="message"/> is <see langword="null"/>.
-    /// </exception>
-    /// <exception cref="ArgumentException">
-    /// <paramref name="message"/> is an empty string.
-    /// </exception>
-    [Obsolete ("This method will be removed.")]
-    protected void Error (string message, Exception exception)
-    {
-      if (message == null)
-        throw new ArgumentNullException ("message");
-
-      if (message.Length == 0)
-        throw new ArgumentException ("An empty string.", "message");
-
-      OnError (new ErrorEventArgs (message, exception));
-    }
-
-    /// <summary>
-    /// Called when the WebSocket connection for a session has been closed.
-    /// </summary>
-    /// <param name="e">
-    /// A <see cref="CloseEventArgs"/> that represents the event data passed
-    /// from a <see cref="WebSocket.OnClose"/> event.
-    /// </param>
-    protected virtual void OnClose (CloseEventArgs e)
-    {
-    }
-
-    /// <summary>
-    /// Called when the WebSocket instance for a session gets an error.
-    /// </summary>
-    /// <param name="e">
-    /// A <see cref="ErrorEventArgs"/> that represents the event data passed
-    /// from a <see cref="WebSocket.OnError"/> event.
-    /// </param>
-    protected virtual void OnError (ErrorEventArgs e)
-    {
-    }
-
-    /// <summary>
-    /// Called when the WebSocket instance for a session receives a message.
-    /// </summary>
-    /// <param name="e">
-    /// A <see cref="MessageEventArgs"/> that represents the event data passed
-    /// from a <see cref="WebSocket.OnMessage"/> event.
-    /// </param>
-    protected virtual void OnMessage (MessageEventArgs e)
-    {
-    }
-
-    /// <summary>
-    /// Called when the WebSocket connection for a session has been established.
-    /// </summary>
-    protected virtual void OnOpen ()
-    {
-    }
-
-    /// <summary>
-    /// Sends the specified data to a client using the WebSocket connection.
-    /// </summary>
-    /// <param name="data">
-    /// An array of <see cref="byte"/> that represents the binary data to send.
-    /// </param>
-    /// <exception cref="InvalidOperationException">
-    /// The current state of the connection is not Open.
-    /// </exception>
-    /// <exception cref="ArgumentNullException">
-    /// <paramref name="data"/> is <see langword="null"/>.
-    /// </exception>
-    protected void Send (byte[] data)
-    {
-      if (_websocket == null) {
-        var msg = "The current state of the connection is not Open.";
-        throw new InvalidOperationException (msg);
-      }
-
-      _websocket.Send (data);
-    }
-
-    /// <summary>
-    /// Sends binary <paramref name="data"/> with Opcode.Text to the client on a session.
-    /// </summary>
-    /// <remarks>
-    /// This method is available after the WebSocket connection has been established.
-    /// </remarks>
-    /// <param name="data">
-    /// An array of <see cref="byte"/> that represents the binary data to send.
-    /// </param>
-    protected void SendByteArrayAsText(byte[] data)
-    {
-      if (_websocket != null)
-        _websocket.SendByteArrayAsText (data);
-    }
-
-    /// <summary>
-    /// Sends the specified file to a client using the WebSocket connection.
-    /// </summary>
-    /// <param name="fileInfo">
-    ///   <para>
-    ///   A <see cref="FileInfo"/> that specifies the file to send.
-    ///   </para>
-    ///   <para>
-    ///   The file is sent as the binary data.
-    ///   </para>
-    /// </param>
-    /// <exception cref="InvalidOperationException">
-    /// The current state of the connection is not Open.
-    /// </exception>
-    /// <exception cref="ArgumentNullException">
-    /// <paramref name="fileInfo"/> is <see langword="null"/>.
-    /// </exception>
-    /// <exception cref="ArgumentException">
-    ///   <para>
-    ///   The file does not exist.
-    ///   </para>
-    ///   <para>
-    ///   -or-
-    ///   </para>
-    ///   <para>
-    ///   The file could not be opened.
-    ///   </para>
-    /// </exception>
-    protected void Send (FileInfo fileInfo)
-    {
-      if (_websocket == null) {
-        var msg = "The current state of the connection is not Open.";
-        throw new InvalidOperationException (msg);
-      }
-
-      _websocket.Send (fileInfo);
-    }
-
-    /// <summary>
-    /// Sends the specified data to a client using the WebSocket connection.
-    /// </summary>
-    /// <param name="data">
-    /// A <see cref="string"/> that represents the text data to send.
-    /// </param>
-    /// <exception cref="InvalidOperationException">
-    /// The current state of the connection is not Open.
-    /// </exception>
-    /// <exception cref="ArgumentNullException">
-    /// <paramref name="data"/> is <see langword="null"/>.
-    /// </exception>
-    /// <exception cref="ArgumentException">
-    /// <paramref name="data"/> could not be UTF-8-encoded.
-    /// </exception>
-    protected void Send (string data)
-    {
-      if (_websocket == null) {
-        var msg = "The current state of the connection is not Open.";
-        throw new InvalidOperationException (msg);
-      }
-
-      _websocket.Send (data);
-    }
-
-    /// <summary>
-    /// Sends the data from the specified stream to a client using
-    /// the WebSocket connection.
-    /// </summary>
-    /// <param name="stream">
-    ///   <para>
-    ///   A <see cref="Stream"/> instance from which to read the data to send.
-    ///   </para>
-    ///   <para>
-    ///   The data is sent as the binary data.
-    ///   </para>
-    /// </param>
-    /// <param name="length">
-    /// An <see cref="int"/> that specifies the number of bytes to send.
-    /// </param>
-    /// <exception cref="InvalidOperationException">
-    /// The current state of the connection is not Open.
-    /// </exception>
-    /// <exception cref="ArgumentNullException">
-    /// <paramref name="stream"/> is <see langword="null"/>.
-    /// </exception>
-    /// <exception cref="ArgumentException">
-    ///   <para>
-    ///   <paramref name="stream"/> cannot be read.
-    ///   </para>
-    ///   <para>
-    ///   -or-
-    ///   </para>
-    ///   <para>
-    ///   <paramref name="length"/> is less than 1.
-    ///   </para>
-    ///   <para>
-    ///   -or-
-    ///   </para>
-    ///   <para>
-    ///   No data could be read from <paramref name="stream"/>.
-    ///   </para>
-    /// </exception>
-    protected void Send (Stream stream, int length)
-    {
-      if (_websocket == null) {
-        var msg = "The current state of the connection is not Open.";
-        throw new InvalidOperationException (msg);
-      }
-
-      _websocket.Send (stream, length);
-    }
-
-    /// <summary>
-    /// Sends the specified data to a client asynchronously using
-    /// the WebSocket connection.
-    /// </summary>
-    /// <remarks>
-    /// This method does not wait for the send to be complete.
-    /// </remarks>
-    /// <param name="data">
-    /// An array of <see cref="byte"/> that represents the binary data to send.
-    /// </param>
-    /// <param name="completed">
-    ///   <para>
-    ///   An <c>Action&lt;bool&gt;</c> delegate or <see langword="null"/>
-    ///   if not needed.
-    ///   </para>
-    ///   <para>
-    ///   The delegate invokes the method called when the send is complete.
-    ///   </para>
-    ///   <para>
-    ///   <c>true</c> is passed to the method if the send has done with
-    ///   no error; otherwise, <c>false</c>.
-    ///   </para>
-    /// </param>
-    /// <exception cref="InvalidOperationException">
-    /// The current state of the connection is not Open.
-    /// </exception>
-    /// <exception cref="ArgumentNullException">
-    /// <paramref name="data"/> is <see langword="null"/>.
-    /// </exception>
-    protected void SendAsync (byte[] data, Action<bool> completed)
-    {
-      if (_websocket == null) {
-        var msg = "The current state of the connection is not Open.";
-        throw new InvalidOperationException (msg);
-      }
-
-      _websocket.SendAsync (data, completed);
-    }
-
-    /// <summary>
-    /// Sends the specified file to a client asynchronously using
-    /// the WebSocket connection.
-    /// </summary>
-    /// <remarks>
-    /// This method does not wait for the send to be complete.
-    /// </remarks>
-    /// <param name="fileInfo">
-    ///   <para>
-    ///   A <see cref="FileInfo"/> that specifies the file to send.
-    ///   </para>
-    ///   <para>
-    ///   The file is sent as the binary data.
-    ///   </para>
-    /// </param>
-    /// <param name="completed">
-    ///   <para>
-    ///   An <c>Action&lt;bool&gt;</c> delegate or <see langword="null"/>
-    ///   if not needed.
-    ///   </para>
-    ///   <para>
-    ///   The delegate invokes the method called when the send is complete.
-    ///   </para>
-    ///   <para>
-    ///   <c>true</c> is passed to the method if the send has done with
-    ///   no error; otherwise, <c>false</c>.
-    ///   </para>
-    /// </param>
-    /// <exception cref="InvalidOperationException">
-    /// The current state of the connection is not Open.
-    /// </exception>
-    /// <exception cref="ArgumentNullException">
-    /// <paramref name="fileInfo"/> is <see langword="null"/>.
-    /// </exception>
-    /// <exception cref="ArgumentException">
-    ///   <para>
-    ///   The file does not exist.
-    ///   </para>
-    ///   <para>
-    ///   -or-
-    ///   </para>
-    ///   <para>
-    ///   The file could not be opened.
-    ///   </para>
-    /// </exception>
-    protected void SendAsync (FileInfo fileInfo, Action<bool> completed)
-    {
-      if (_websocket == null) {
-        var msg = "The current state of the connection is not Open.";
-        throw new InvalidOperationException (msg);
-      }
-
-      _websocket.SendAsync (fileInfo, completed);
-    }
-
-    /// <summary>
-    /// Sends the specified data to a client asynchronously using
-    /// the WebSocket connection.
-    /// </summary>
-    /// <remarks>
-    /// This method does not wait for the send to be complete.
-    /// </remarks>
-    /// <param name="data">
-    /// A <see cref="string"/> that represents the text data to send.
-    /// </param>
-    /// <param name="completed">
-    ///   <para>
-    ///   An <c>Action&lt;bool&gt;</c> delegate or <see langword="null"/>
-    ///   if not needed.
-    ///   </para>
-    ///   <para>
-    ///   The delegate invokes the method called when the send is complete.
-    ///   </para>
-    ///   <para>
-    ///   <c>true</c> is passed to the method if the send has done with
-    ///   no error; otherwise, <c>false</c>.
-    ///   </para>
-    /// </param>
-    /// <exception cref="InvalidOperationException">
-    /// The current state of the connection is not Open.
-    /// </exception>
-    /// <exception cref="ArgumentNullException">
-    /// <paramref name="data"/> is <see langword="null"/>.
-    /// </exception>
-    /// <exception cref="ArgumentException">
-    /// <paramref name="data"/> could not be UTF-8-encoded.
-    /// </exception>
-    protected void SendAsync (string data, Action<bool> completed)
-    {
-      if (_websocket == null) {
-        var msg = "The current state of the connection is not Open.";
-        throw new InvalidOperationException (msg);
-      }
-
-      _websocket.SendAsync (data, completed);
-    }
-
-    /// <summary>
-    /// Sends the data from the specified stream to a client asynchronously
-    /// using the WebSocket connection.
-    /// </summary>
-    /// <remarks>
-    /// This method does not wait for the send to be complete.
-    /// </remarks>
-    /// <param name="stream">
-    ///   <para>
-    ///   A <see cref="Stream"/> instance from which to read the data to send.
-    ///   </para>
-    ///   <para>
-    ///   The data is sent as the binary data.
-    ///   </para>
-    /// </param>
-    /// <param name="length">
-    /// An <see cref="int"/> that specifies the number of bytes to send.
-    /// </param>
-    /// <param name="completed">
-    ///   <para>
-    ///   An <c>Action&lt;bool&gt;</c> delegate or <see langword="null"/>
-    ///   if not needed.
-    ///   </para>
-    ///   <para>
-    ///   The delegate invokes the method called when the send is complete.
-    ///   </para>
-    ///   <para>
-    ///   <c>true</c> is passed to the method if the send has done with
-    ///   no error; otherwise, <c>false</c>.
-    ///   </para>
-    /// </param>
-    /// <exception cref="InvalidOperationException">
-    /// The current state of the connection is not Open.
-    /// </exception>
-    /// <exception cref="ArgumentNullException">
-    /// <paramref name="stream"/> is <see langword="null"/>.
-    /// </exception>
-    /// <exception cref="ArgumentException">
-    ///   <para>
-    ///   <paramref name="stream"/> cannot be read.
-    ///   </para>
-    ///   <para>
-    ///   -or-
-    ///   </para>
-    ///   <para>
-    ///   <paramref name="length"/> is less than 1.
-    ///   </para>
-    ///   <para>
-    ///   -or-
-    ///   </para>
-    ///   <para>
-    ///   No data could be read from <paramref name="stream"/>.
-    ///   </para>
-    /// </exception>
-    protected void SendAsync (Stream stream, int length, Action<bool> completed)
-    {
-      if (_websocket == null) {
-        var msg = "The current state of the connection is not Open.";
-        throw new InvalidOperationException (msg);
-      }
-
-      _websocket.SendAsync (stream, length, completed);
-    }
-
-    #endregion
-  }
-}
-=======
-#region License
-/*
- * WebSocketBehavior.cs
- *
- * The MIT License
- *
- * Copyright (c) 2012-2016 sta.blockhead
- *
- * Permission is hereby granted, free of charge, to any person obtaining a copy
- * of this software and associated documentation files (the "Software"), to deal
- * in the Software without restriction, including without limitation the rights
- * to use, copy, modify, merge, publish, distribute, sublicense, and/or sell
- * copies of the Software, and to permit persons to whom the Software is
- * furnished to do so, subject to the following conditions:
- *
- * The above copyright notice and this permission notice shall be included in
- * all copies or substantial portions of the Software.
- *
- * THE SOFTWARE IS PROVIDED "AS IS", WITHOUT WARRANTY OF ANY KIND, EXPRESS OR
- * IMPLIED, INCLUDING BUT NOT LIMITED TO THE WARRANTIES OF MERCHANTABILITY,
- * FITNESS FOR A PARTICULAR PURPOSE AND NONINFRINGEMENT. IN NO EVENT SHALL THE
- * AUTHORS OR COPYRIGHT HOLDERS BE LIABLE FOR ANY CLAIM, DAMAGES OR OTHER
- * LIABILITY, WHETHER IN AN ACTION OF CONTRACT, TORT OR OTHERWISE, ARISING FROM,
- * OUT OF OR IN CONNECTION WITH THE SOFTWARE OR THE USE OR OTHER DEALINGS IN
- * THE SOFTWARE.
- */
-#endregion
-
-using System;
-using System.IO;
-using WebSocketSharp.Net;
-using WebSocketSharp.Net.WebSockets;
-
-namespace WebSocketSharp.Server
-{
-  /// <summary>
-  /// Exposes a set of methods and properties used to define the behavior of
-  /// a WebSocket service provided by the <see cref="WebSocketServer"/> or
-  /// <see cref="HttpServer"/>.
-  /// </summary>
-  /// <remarks>
-  /// This class is an abstract class.
-  /// </remarks>
-  public abstract class WebSocketBehavior : IWebSocketSession
-  {
-    #region Private Fields
-
-    private WebSocketContext                               _context;
-    private Func<CookieCollection, CookieCollection, bool> _cookiesValidator;
-    private bool                                           _emitOnPing;
-    private string                                         _id;
-    private bool                                           _ignoreExtensions;
-    private Func<string, bool>                             _originValidator;
-    private string                                         _protocol;
-    private WebSocketSessionManager                        _sessions;
-    private DateTime                                       _startTime;
-    private WebSocket                                      _websocket;
-
-    #endregion
-
-    #region Protected Constructors
-
-    /// <summary>
-    /// Initializes a new instance of the <see cref="WebSocketBehavior"/> class.
-    /// </summary>
-    protected WebSocketBehavior ()
-    {
-      _startTime = DateTime.MaxValue;
-    }
-
-    #endregion
-
-    #region Protected Properties
-
-    /// <summary>
-    /// Gets the logging function.
-    /// </summary>
-    /// <value>
-    ///   <para>
-    ///   A <see cref="Logger"/> that provides the logging function.
-    ///   </para>
-    ///   <para>
-    ///   <see langword="null"/> if the session has not started yet.
-    ///   </para>
-    /// </value>
-    [Obsolete ("This property will be removed.")]
-    protected Logger Log {
-      get {
-        return _websocket != null ? _websocket.Log : null;
-      }
-    }
-
-    /// <summary>
-    /// Gets the management function for the sessions in the service.
-    /// </summary>
-    /// <value>
-    ///   <para>
-    ///   A <see cref="WebSocketSessionManager"/> that manages the sessions in
-    ///   the service.
-    ///   </para>
-    ///   <para>
-    ///   <see langword="null"/> if the session has not started yet.
-    ///   </para>
-    /// </value>
-    protected WebSocketSessionManager Sessions {
-      get {
-        return _sessions;
-      }
-    }
-
-    #endregion
-
-    #region Public Properties
-
-    /// <summary>
-    /// Gets the current state of the WebSocket connection for a session.
-    /// </summary>
-    /// <value>
-    ///   <para>
-    ///   One of the <see cref="WebSocketState"/> enum values.
-    ///   </para>
-    ///   <para>
-    ///   It indicates the current state of the connection.
-    ///   </para>
-    ///   <para>
-    ///   <see cref="WebSocketState.Connecting"/> if the session has not
-    ///   started yet.
-    ///   </para>
-    /// </value>
-    public WebSocketState ConnectionState {
-      get {
-        return _websocket != null
-               ? _websocket.ReadyState
-               : WebSocketState.Connecting;
-      }
-    }
-
-    /// <summary>
-    /// Gets the information in a WebSocket handshake request to the service.
-    /// </summary>
-    /// <value>
-    ///   <para>
-    ///   A <see cref="WebSocketContext"/> instance that provides the access to
-    ///   the information in the handshake request.
-    ///   </para>
-    ///   <para>
-    ///   <see langword="null"/> if the session has not started yet.
-    ///   </para>
-    /// </value>
-    public WebSocketContext Context {
-      get {
-        return _context;
-      }
-    }
-
-    /// <summary>
-    /// Gets or sets the delegate used to validate the HTTP cookies included in
-    /// a WebSocket handshake request to the service.
-    /// </summary>
-    /// <value>
-    ///   <para>
-    ///   A <c>Func&lt;CookieCollection, CookieCollection, bool&gt;</c> delegate
-    ///   or <see langword="null"/> if not needed.
-    ///   </para>
-    ///   <para>
-    ///   The delegate invokes the method called when the WebSocket instance
-    ///   for a session validates the handshake request.
-    ///   </para>
-    ///   <para>
-    ///   1st <see cref="CookieCollection"/> parameter passed to the method
-    ///   contains the cookies to validate if present.
-    ///   </para>
-    ///   <para>
-    ///   2nd <see cref="CookieCollection"/> parameter passed to the method
-    ///   receives the cookies to send to the client.
-    ///   </para>
-    ///   <para>
-    ///   The method must return <c>true</c> if the cookies are valid.
-    ///   </para>
-    ///   <para>
-    ///   The default value is <see langword="null"/>.
-    ///   </para>
-    /// </value>
-    public Func<CookieCollection, CookieCollection, bool> CookiesValidator {
-      get {
-        return _cookiesValidator;
-      }
-
-      set {
-        _cookiesValidator = value;
-      }
-    }
-
-    /// <summary>
-    /// Gets or sets a value indicating whether the WebSocket instance for
-    /// a session emits the message event when receives a ping.
-    /// </summary>
-    /// <value>
-    ///   <para>
-    ///   <c>true</c> if the WebSocket instance emits the message event
-    ///   when receives a ping; otherwise, <c>false</c>.
-    ///   </para>
-    ///   <para>
-    ///   The default value is <c>false</c>.
-    ///   </para>
-    /// </value>
-    public bool EmitOnPing {
-      get {
-        return _websocket != null ? _websocket.EmitOnPing : _emitOnPing;
-      }
-
-      set {
-        if (_websocket != null) {
-          _websocket.EmitOnPing = value;
-          return;
-        }
-
-        _emitOnPing = value;
-      }
-    }
-
-    /// <summary>
-    /// Gets the unique ID of a session.
-    /// </summary>
-    /// <value>
-    ///   <para>
-    ///   A <see cref="string"/> that represents the unique ID of the session.
-    ///   </para>
-    ///   <para>
-    ///   <see langword="null"/> if the session has not started yet.
-    ///   </para>
-    /// </value>
-    public string ID {
-      get {
-        return _id;
-      }
-    }
-
-    /// <summary>
-    /// Gets or sets a value indicating whether the service ignores
-    /// the Sec-WebSocket-Extensions header included in a WebSocket
-    /// handshake request.
-    /// </summary>
-    /// <value>
-    ///   <para>
-    ///   <c>true</c> if the service ignores the extensions requested
-    ///   from a client; otherwise, <c>false</c>.
-    ///   </para>
-    ///   <para>
-    ///   The default value is <c>false</c>.
-    ///   </para>
-    /// </value>
-    public bool IgnoreExtensions {
-      get {
-        return _ignoreExtensions;
-      }
-
-      set {
-        _ignoreExtensions = value;
-      }
-    }
-
-    /// <summary>
-    /// Gets or sets the delegate used to validate the Origin header included in
-    /// a WebSocket handshake request to the service.
-    /// </summary>
-    /// <value>
-    ///   <para>
-    ///   A <c>Func&lt;string, bool&gt;</c> delegate or <see langword="null"/>
-    ///   if not needed.
-    ///   </para>
-    ///   <para>
-    ///   The delegate invokes the method called when the WebSocket instance
-    ///   for a session validates the handshake request.
-    ///   </para>
-    ///   <para>
-    ///   The <see cref="string"/> parameter passed to the method is the value
-    ///   of the Origin header or <see langword="null"/> if the header is not
-    ///   present.
-    ///   </para>
-    ///   <para>
-    ///   The method must return <c>true</c> if the header value is valid.
-    ///   </para>
-    ///   <para>
-    ///   The default value is <see langword="null"/>.
-    ///   </para>
-    /// </value>
-    public Func<string, bool> OriginValidator {
-      get {
-        return _originValidator;
-      }
-
-      set {
-        _originValidator = value;
-      }
-    }
-
-    /// <summary>
-    /// Gets or sets the name of the WebSocket subprotocol for the service.
-    /// </summary>
-    /// <value>
-    ///   <para>
-    ///   A <see cref="string"/> that represents the name of the subprotocol.
-    ///   </para>
-    ///   <para>
-    ///   The value specified for a set must be a token defined in
-    ///   <see href="http://tools.ietf.org/html/rfc2616#section-2.2">
-    ///   RFC 2616</see>.
-    ///   </para>
-    ///   <para>
-    ///   The default value is an empty string.
-    ///   </para>
-    /// </value>
-    /// <exception cref="InvalidOperationException">
-    /// The set operation is not available if the session has already started.
-    /// </exception>
-    /// <exception cref="ArgumentException">
-    /// The value specified for a set operation is not a token.
-    /// </exception>
-    public string Protocol {
-      get {
-        return _websocket != null
-               ? _websocket.Protocol
-               : (_protocol ?? String.Empty);
-      }
-
-      set {
-        if (ConnectionState != WebSocketState.Connecting) {
-          var msg = "The session has already started.";
-          throw new InvalidOperationException (msg);
-        }
-
-        if (value == null || value.Length == 0) {
-          _protocol = null;
-          return;
-        }
-
-        if (!value.IsToken ())
-          throw new ArgumentException ("Not a token.", "value");
-
-        _protocol = value;
-      }
-    }
-
-    /// <summary>
-    /// Gets the time that a session has started.
-    /// </summary>
-    /// <value>
-    ///   <para>
-    ///   A <see cref="DateTime"/> that represents the time that the session
-    ///   has started.
-    ///   </para>
-    ///   <para>
-    ///   <see cref="DateTime.MaxValue"/> if the session has not started yet.
-    ///   </para>
-    /// </value>
-    public DateTime StartTime {
-      get {
-        return _startTime;
-      }
-    }
-
-    #endregion
-
-    #region Private Methods
-
-    private string checkHandshakeRequest (WebSocketContext context)
-    {
-      if (_originValidator != null) {
-        if (!_originValidator (context.Origin))
-          return "It includes no Origin header or an invalid one.";
-      }
-
-      if (_cookiesValidator != null) {
-        var req = context.CookieCollection;
-        var res = context.WebSocket.CookieCollection;
-        if (!_cookiesValidator (req, res))
-          return "It includes no cookie or an invalid one.";
-      }
-
-      return null;
-    }
-
-    private void onClose (object sender, CloseEventArgs e)
-    {
-      if (_id == null)
-        return;
-
-      _sessions.Remove (_id);
-      OnClose (e);
-    }
-
-    private void onError (object sender, ErrorEventArgs e)
-    {
-      OnError (e);
-    }
-
-    private void onMessage (object sender, MessageEventArgs e)
-    {
-      OnMessage (e);
-    }
-
-    private void onOpen (object sender, EventArgs e)
-    {
-      _id = _sessions.Add (this);
-      if (_id == null) {
-        _websocket.Close (CloseStatusCode.Away);
-        return;
-      }
-
-      _startTime = DateTime.Now;
-      OnOpen ();
-    }
-
-    #endregion
-
-    #region Internal Methods
-
-    internal void Start (WebSocketContext context, WebSocketSessionManager sessions)
-    {
-      if (_websocket != null) {
-        _websocket.Log.Error ("A session instance cannot be reused.");
-        context.WebSocket.Close (HttpStatusCode.ServiceUnavailable);
-
-        return;
-      }
-
-      _context = context;
-      _sessions = sessions;
-
-      _websocket = context.WebSocket;
-      _websocket.CustomHandshakeRequestChecker = checkHandshakeRequest;
-      _websocket.EmitOnPing = _emitOnPing;
-      _websocket.IgnoreExtensions = _ignoreExtensions;
-      _websocket.Protocol = _protocol;
-
-      var waitTime = sessions.WaitTime;
-      if (waitTime != _websocket.WaitTime)
-        _websocket.WaitTime = waitTime;
-
-      _websocket.OnOpen += onOpen;
-      _websocket.OnMessage += onMessage;
-      _websocket.OnError += onError;
-      _websocket.OnClose += onClose;
-
-      _websocket.InternalAccept ();
-    }
-
-    #endregion
-
-    #region Protected Methods
-
-    /// <summary>
-    /// Closes the WebSocket connection for a session.
-    /// </summary>
-    /// <remarks>
-    /// This method does nothing if the current state of the connection is
-    /// Closing or Closed.
-    /// </remarks>
-    /// <exception cref="InvalidOperationException">
-    /// The session has not started yet.
-    /// </exception>
-    protected void Close ()
-    {
-      if (_websocket == null) {
-        var msg = "The session has not started yet.";
-        throw new InvalidOperationException (msg);
-      }
-
-      _websocket.Close ();
-    }
-
-    /// <summary>
-    /// Closes the WebSocket connection for a session with the specified
-    /// code and reason.
-    /// </summary>
-    /// <remarks>
-    /// This method does nothing if the current state of the connection is
-    /// Closing or Closed.
-    /// </remarks>
-    /// <param name="code">
-    ///   <para>
-    ///   A <see cref="ushort"/> that represents the status code indicating
-    ///   the reason for the close.
-    ///   </para>
-    ///   <para>
-    ///   The status codes are defined in
-    ///   <see href="http://tools.ietf.org/html/rfc6455#section-7.4">
-    ///   Section 7.4</see> of RFC 6455.
-    ///   </para>
-    /// </param>
-    /// <param name="reason">
-    ///   <para>
-    ///   A <see cref="string"/> that represents the reason for the close.
-    ///   </para>
-    ///   <para>
-    ///   The size must be 123 bytes or less in UTF-8.
-    ///   </para>
-    /// </param>
-    /// <exception cref="InvalidOperationException">
-    /// The session has not started yet.
-    /// </exception>
-    /// <exception cref="ArgumentOutOfRangeException">
-    ///   <para>
-    ///   <paramref name="code"/> is less than 1000 or greater than 4999.
-    ///   </para>
-    ///   <para>
-    ///   -or-
-    ///   </para>
-    ///   <para>
-    ///   The size of <paramref name="reason"/> is greater than 123 bytes.
-    ///   </para>
-    /// </exception>
-    /// <exception cref="ArgumentException">
-    ///   <para>
-    ///   <paramref name="code"/> is 1010 (mandatory extension).
-    ///   </para>
-    ///   <para>
-    ///   -or-
-    ///   </para>
-    ///   <para>
-    ///   <paramref name="code"/> is 1005 (no status) and there is reason.
-    ///   </para>
-    ///   <para>
-    ///   -or-
-    ///   </para>
-    ///   <para>
-    ///   <paramref name="reason"/> could not be UTF-8-encoded.
-    ///   </para>
-    /// </exception>
-    protected void Close (ushort code, string reason)
-    {
-      if (_websocket == null) {
-        var msg = "The session has not started yet.";
-        throw new InvalidOperationException (msg);
-      }
-
-      _websocket.Close (code, reason);
-    }
-
-    /// <summary>
-    /// Closes the WebSocket connection for a session with the specified
-    /// code and reason.
-    /// </summary>
-    /// <remarks>
-    /// This method does nothing if the current state of the connection is
-    /// Closing or Closed.
-    /// </remarks>
-    /// <param name="code">
-    ///   <para>
-    ///   One of the <see cref="CloseStatusCode"/> enum values.
-    ///   </para>
-    ///   <para>
-    ///   It represents the status code indicating the reason for the close.
-    ///   </para>
-    /// </param>
-    /// <param name="reason">
-    ///   <para>
-    ///   A <see cref="string"/> that represents the reason for the close.
-    ///   </para>
-    ///   <para>
-    ///   The size must be 123 bytes or less in UTF-8.
-    ///   </para>
-    /// </param>
-    /// <exception cref="InvalidOperationException">
-    /// The session has not started yet.
-    /// </exception>
-    /// <exception cref="ArgumentOutOfRangeException">
-    /// The size of <paramref name="reason"/> is greater than 123 bytes.
-    /// </exception>
-    /// <exception cref="ArgumentException">
-    ///   <para>
-    ///   <paramref name="code"/> is
-    ///   <see cref="CloseStatusCode.MandatoryExtension"/>.
-    ///   </para>
-    ///   <para>
-    ///   -or-
-    ///   </para>
-    ///   <para>
-    ///   <paramref name="code"/> is
-    ///   <see cref="CloseStatusCode.NoStatus"/> and there is reason.
-    ///   </para>
-    ///   <para>
-    ///   -or-
-    ///   </para>
-    ///   <para>
-    ///   <paramref name="reason"/> could not be UTF-8-encoded.
-    ///   </para>
-    /// </exception>
-    protected void Close (CloseStatusCode code, string reason)
-    {
-      if (_websocket == null) {
-        var msg = "The session has not started yet.";
-        throw new InvalidOperationException (msg);
-      }
-
-      _websocket.Close (code, reason);
-    }
-
-    /// <summary>
-    /// Closes the WebSocket connection for a session asynchronously.
-    /// </summary>
-    /// <remarks>
-    ///   <para>
-    ///   This method does not wait for the close to be complete.
-    ///   </para>
-    ///   <para>
-    ///   This method does nothing if the current state of the connection is
-    ///   Closing or Closed.
-    ///   </para>
-    /// </remarks>
-    /// <exception cref="InvalidOperationException">
-    /// The session has not started yet.
-    /// </exception>
-    protected void CloseAsync ()
-    {
-      if (_websocket == null) {
-        var msg = "The session has not started yet.";
-        throw new InvalidOperationException (msg);
-      }
-
-      _websocket.CloseAsync ();
-    }
-
-    /// <summary>
-    /// Closes the WebSocket connection for a session asynchronously with
-    /// the specified code and reason.
-    /// </summary>
-    /// <remarks>
-    ///   <para>
-    ///   This method does not wait for the close to be complete.
-    ///   </para>
-    ///   <para>
-    ///   This method does nothing if the current state of the connection is
-    ///   Closing or Closed.
-    ///   </para>
-    /// </remarks>
-    /// <param name="code">
-    ///   <para>
-    ///   A <see cref="ushort"/> that represents the status code indicating
-    ///   the reason for the close.
-    ///   </para>
-    ///   <para>
-    ///   The status codes are defined in
-    ///   <see href="http://tools.ietf.org/html/rfc6455#section-7.4">
-    ///   Section 7.4</see> of RFC 6455.
-    ///   </para>
-    /// </param>
-    /// <param name="reason">
-    ///   <para>
-    ///   A <see cref="string"/> that represents the reason for the close.
-    ///   </para>
-    ///   <para>
-    ///   The size must be 123 bytes or less in UTF-8.
-    ///   </para>
-    /// </param>
-    /// <exception cref="InvalidOperationException">
-    /// The session has not started yet.
-    /// </exception>
-    /// <exception cref="ArgumentOutOfRangeException">
-    ///   <para>
-    ///   <paramref name="code"/> is less than 1000 or greater than 4999.
-    ///   </para>
-    ///   <para>
-    ///   -or-
-    ///   </para>
-    ///   <para>
-    ///   The size of <paramref name="reason"/> is greater than 123 bytes.
-    ///   </para>
-    /// </exception>
-    /// <exception cref="ArgumentException">
-    ///   <para>
-    ///   <paramref name="code"/> is 1010 (mandatory extension).
-    ///   </para>
-    ///   <para>
-    ///   -or-
-    ///   </para>
-    ///   <para>
-    ///   <paramref name="code"/> is 1005 (no status) and there is reason.
-    ///   </para>
-    ///   <para>
-    ///   -or-
-    ///   </para>
-    ///   <para>
-    ///   <paramref name="reason"/> could not be UTF-8-encoded.
-    ///   </para>
-    /// </exception>
-    protected void CloseAsync (ushort code, string reason)
-    {
-      if (_websocket == null) {
-        var msg = "The session has not started yet.";
-        throw new InvalidOperationException (msg);
-      }
-
-      _websocket.CloseAsync (code, reason);
-    }
-
-    /// <summary>
-    /// Closes the WebSocket connection for a session asynchronously with
-    /// the specified code and reason.
-    /// </summary>
-    /// <remarks>
-    ///   <para>
-    ///   This method does not wait for the close to be complete.
-    ///   </para>
-    ///   <para>
-    ///   This method does nothing if the current state of the connection is
-    ///   Closing or Closed.
-    ///   </para>
-    /// </remarks>
-    /// <param name="code">
-    ///   <para>
-    ///   One of the <see cref="CloseStatusCode"/> enum values.
-    ///   </para>
-    ///   <para>
-    ///   It represents the status code indicating the reason for the close.
-    ///   </para>
-    /// </param>
-    /// <param name="reason">
-    ///   <para>
-    ///   A <see cref="string"/> that represents the reason for the close.
-    ///   </para>
-    ///   <para>
-    ///   The size must be 123 bytes or less in UTF-8.
-    ///   </para>
-    /// </param>
-    /// <exception cref="InvalidOperationException">
-    /// The session has not started yet.
-    /// </exception>
-    /// <exception cref="ArgumentException">
-    ///   <para>
-    ///   <paramref name="code"/> is
-    ///   <see cref="CloseStatusCode.MandatoryExtension"/>.
-    ///   </para>
-    ///   <para>
-    ///   -or-
-    ///   </para>
-    ///   <para>
-    ///   <paramref name="code"/> is
-    ///   <see cref="CloseStatusCode.NoStatus"/> and there is reason.
-    ///   </para>
-    ///   <para>
-    ///   -or-
-    ///   </para>
-    ///   <para>
-    ///   <paramref name="reason"/> could not be UTF-8-encoded.
-    ///   </para>
-    /// </exception>
-    /// <exception cref="ArgumentOutOfRangeException">
-    /// The size of <paramref name="reason"/> is greater than 123 bytes.
-    /// </exception>
-    protected void CloseAsync (CloseStatusCode code, string reason)
-    {
-      if (_websocket == null) {
-        var msg = "The session has not started yet.";
-        throw new InvalidOperationException (msg);
-      }
-
-      _websocket.CloseAsync (code, reason);
-    }
-
-    /// <summary>
-    /// Calls the <see cref="OnError"/> method with the specified message.
-    /// </summary>
-    /// <param name="message">
-    /// A <see cref="string"/> that represents the error message.
-    /// </param>
-    /// <param name="exception">
-    /// An <see cref="Exception"/> instance that represents the cause of
-    /// the error if present.
-    /// </param>
-    /// <exception cref="ArgumentNullException">
-    /// <paramref name="message"/> is <see langword="null"/>.
-    /// </exception>
-    /// <exception cref="ArgumentException">
-    /// <paramref name="message"/> is an empty string.
-    /// </exception>
-    [Obsolete ("This method will be removed.")]
-    protected void Error (string message, Exception exception)
-    {
-      if (message == null)
-        throw new ArgumentNullException ("message");
-
-      if (message.Length == 0)
-        throw new ArgumentException ("An empty string.", "message");
-
-      OnError (new ErrorEventArgs (message, exception));
-    }
-
-    /// <summary>
-    /// Called when the WebSocket connection for a session has been closed.
-    /// </summary>
-    /// <param name="e">
-    /// A <see cref="CloseEventArgs"/> that represents the event data passed
-    /// from a <see cref="WebSocket.OnClose"/> event.
-    /// </param>
-    protected virtual void OnClose (CloseEventArgs e)
-    {
-    }
-
-    /// <summary>
-    /// Called when the WebSocket instance for a session gets an error.
-    /// </summary>
-    /// <param name="e">
-    /// A <see cref="ErrorEventArgs"/> that represents the event data passed
-    /// from a <see cref="WebSocket.OnError"/> event.
-    /// </param>
-    protected virtual void OnError (ErrorEventArgs e)
-    {
-    }
-
-    /// <summary>
-    /// Called when the WebSocket instance for a session receives a message.
-    /// </summary>
-    /// <param name="e">
-    /// A <see cref="MessageEventArgs"/> that represents the event data passed
-    /// from a <see cref="WebSocket.OnMessage"/> event.
-    /// </param>
-    protected virtual void OnMessage (MessageEventArgs e)
-    {
-    }
-
-    /// <summary>
-    /// Called when the WebSocket connection for a session has been established.
-    /// </summary>
-    protected virtual void OnOpen ()
-    {
-    }
-
-    /// <summary>
-    /// Sends the specified data to a client using the WebSocket connection.
-    /// </summary>
-    /// <param name="data">
-    /// An array of <see cref="byte"/> that represents the binary data to send.
-    /// </param>
-    /// <exception cref="InvalidOperationException">
-    /// The current state of the connection is not Open.
-    /// </exception>
-    /// <exception cref="ArgumentNullException">
-    /// <paramref name="data"/> is <see langword="null"/>.
-    /// </exception>
-    protected void Send (byte[] data)
-    {
-      if (_websocket == null) {
-        var msg = "The current state of the connection is not Open.";
-        throw new InvalidOperationException (msg);
-      }
-
-      _websocket.Send (data);
-    }
-
-    /// <summary>
-    /// Sends the specified file to a client using the WebSocket connection.
-    /// </summary>
-    /// <param name="fileInfo">
-    ///   <para>
-    ///   A <see cref="FileInfo"/> that specifies the file to send.
-    ///   </para>
-    ///   <para>
-    ///   The file is sent as the binary data.
-    ///   </para>
-    /// </param>
-    /// <exception cref="InvalidOperationException">
-    /// The current state of the connection is not Open.
-    /// </exception>
-    /// <exception cref="ArgumentNullException">
-    /// <paramref name="fileInfo"/> is <see langword="null"/>.
-    /// </exception>
-    /// <exception cref="ArgumentException">
-    ///   <para>
-    ///   The file does not exist.
-    ///   </para>
-    ///   <para>
-    ///   -or-
-    ///   </para>
-    ///   <para>
-    ///   The file could not be opened.
-    ///   </para>
-    /// </exception>
-    protected void Send (FileInfo fileInfo)
-    {
-      if (_websocket == null) {
-        var msg = "The current state of the connection is not Open.";
-        throw new InvalidOperationException (msg);
-      }
-
-      _websocket.Send (fileInfo);
-    }
-
-    /// <summary>
-    /// Sends the specified data to a client using the WebSocket connection.
-    /// </summary>
-    /// <param name="data">
-    /// A <see cref="string"/> that represents the text data to send.
-    /// </param>
-    /// <exception cref="InvalidOperationException">
-    /// The current state of the connection is not Open.
-    /// </exception>
-    /// <exception cref="ArgumentNullException">
-    /// <paramref name="data"/> is <see langword="null"/>.
-    /// </exception>
-    /// <exception cref="ArgumentException">
-    /// <paramref name="data"/> could not be UTF-8-encoded.
-    /// </exception>
-    protected void Send (string data)
-    {
-      if (_websocket == null) {
-        var msg = "The current state of the connection is not Open.";
-        throw new InvalidOperationException (msg);
-      }
-
-      _websocket.Send (data);
-    }
-
-    /// <summary>
-    /// Sends the data from the specified stream to a client using
-    /// the WebSocket connection.
-    /// </summary>
-    /// <param name="stream">
-    ///   <para>
-    ///   A <see cref="Stream"/> instance from which to read the data to send.
-    ///   </para>
-    ///   <para>
-    ///   The data is sent as the binary data.
-    ///   </para>
-    /// </param>
-    /// <param name="length">
-    /// An <see cref="int"/> that specifies the number of bytes to send.
-    /// </param>
-    /// <exception cref="InvalidOperationException">
-    /// The current state of the connection is not Open.
-    /// </exception>
-    /// <exception cref="ArgumentNullException">
-    /// <paramref name="stream"/> is <see langword="null"/>.
-    /// </exception>
-    /// <exception cref="ArgumentException">
-    ///   <para>
-    ///   <paramref name="stream"/> cannot be read.
-    ///   </para>
-    ///   <para>
-    ///   -or-
-    ///   </para>
-    ///   <para>
-    ///   <paramref name="length"/> is less than 1.
-    ///   </para>
-    ///   <para>
-    ///   -or-
-    ///   </para>
-    ///   <para>
-    ///   No data could be read from <paramref name="stream"/>.
-    ///   </para>
-    /// </exception>
-    protected void Send (Stream stream, int length)
-    {
-      if (_websocket == null) {
-        var msg = "The current state of the connection is not Open.";
-        throw new InvalidOperationException (msg);
-      }
-
-      _websocket.Send (stream, length);
-    }
-
-    /// <summary>
-    /// Sends the specified data to a client asynchronously using
-    /// the WebSocket connection.
-    /// </summary>
-    /// <remarks>
-    /// This method does not wait for the send to be complete.
-    /// </remarks>
-    /// <param name="data">
-    /// An array of <see cref="byte"/> that represents the binary data to send.
-    /// </param>
-    /// <param name="completed">
-    ///   <para>
-    ///   An <c>Action&lt;bool&gt;</c> delegate or <see langword="null"/>
-    ///   if not needed.
-    ///   </para>
-    ///   <para>
-    ///   The delegate invokes the method called when the send is complete.
-    ///   </para>
-    ///   <para>
-    ///   <c>true</c> is passed to the method if the send has done with
-    ///   no error; otherwise, <c>false</c>.
-    ///   </para>
-    /// </param>
-    /// <exception cref="InvalidOperationException">
-    /// The current state of the connection is not Open.
-    /// </exception>
-    /// <exception cref="ArgumentNullException">
-    /// <paramref name="data"/> is <see langword="null"/>.
-    /// </exception>
-    protected void SendAsync (byte[] data, Action<bool> completed)
-    {
-      if (_websocket == null) {
-        var msg = "The current state of the connection is not Open.";
-        throw new InvalidOperationException (msg);
-      }
-
-      _websocket.SendAsync (data, completed);
-    }
-
-    /// <summary>
-    /// Sends the specified file to a client asynchronously using
-    /// the WebSocket connection.
-    /// </summary>
-    /// <remarks>
-    /// This method does not wait for the send to be complete.
-    /// </remarks>
-    /// <param name="fileInfo">
-    ///   <para>
-    ///   A <see cref="FileInfo"/> that specifies the file to send.
-    ///   </para>
-    ///   <para>
-    ///   The file is sent as the binary data.
-    ///   </para>
-    /// </param>
-    /// <param name="completed">
-    ///   <para>
-    ///   An <c>Action&lt;bool&gt;</c> delegate or <see langword="null"/>
-    ///   if not needed.
-    ///   </para>
-    ///   <para>
-    ///   The delegate invokes the method called when the send is complete.
-    ///   </para>
-    ///   <para>
-    ///   <c>true</c> is passed to the method if the send has done with
-    ///   no error; otherwise, <c>false</c>.
-    ///   </para>
-    /// </param>
-    /// <exception cref="InvalidOperationException">
-    /// The current state of the connection is not Open.
-    /// </exception>
-    /// <exception cref="ArgumentNullException">
-    /// <paramref name="fileInfo"/> is <see langword="null"/>.
-    /// </exception>
-    /// <exception cref="ArgumentException">
-    ///   <para>
-    ///   The file does not exist.
-    ///   </para>
-    ///   <para>
-    ///   -or-
-    ///   </para>
-    ///   <para>
-    ///   The file could not be opened.
-    ///   </para>
-    /// </exception>
-    protected void SendAsync (FileInfo fileInfo, Action<bool> completed)
-    {
-      if (_websocket == null) {
-        var msg = "The current state of the connection is not Open.";
-        throw new InvalidOperationException (msg);
-      }
-
-      _websocket.SendAsync (fileInfo, completed);
-    }
-
-    /// <summary>
-    /// Sends the specified data to a client asynchronously using
-    /// the WebSocket connection.
-    /// </summary>
-    /// <remarks>
-    /// This method does not wait for the send to be complete.
-    /// </remarks>
-    /// <param name="data">
-    /// A <see cref="string"/> that represents the text data to send.
-    /// </param>
-    /// <param name="completed">
-    ///   <para>
-    ///   An <c>Action&lt;bool&gt;</c> delegate or <see langword="null"/>
-    ///   if not needed.
-    ///   </para>
-    ///   <para>
-    ///   The delegate invokes the method called when the send is complete.
-    ///   </para>
-    ///   <para>
-    ///   <c>true</c> is passed to the method if the send has done with
-    ///   no error; otherwise, <c>false</c>.
-    ///   </para>
-    /// </param>
-    /// <exception cref="InvalidOperationException">
-    /// The current state of the connection is not Open.
-    /// </exception>
-    /// <exception cref="ArgumentNullException">
-    /// <paramref name="data"/> is <see langword="null"/>.
-    /// </exception>
-    /// <exception cref="ArgumentException">
-    /// <paramref name="data"/> could not be UTF-8-encoded.
-    /// </exception>
-    protected void SendAsync (string data, Action<bool> completed)
-    {
-      if (_websocket == null) {
-        var msg = "The current state of the connection is not Open.";
-        throw new InvalidOperationException (msg);
-      }
-
-      _websocket.SendAsync (data, completed);
-    }
-
-    /// <summary>
-    /// Sends the data from the specified stream to a client asynchronously
-    /// using the WebSocket connection.
-    /// </summary>
-    /// <remarks>
-    /// This method does not wait for the send to be complete.
-    /// </remarks>
-    /// <param name="stream">
-    ///   <para>
-    ///   A <see cref="Stream"/> instance from which to read the data to send.
-    ///   </para>
-    ///   <para>
-    ///   The data is sent as the binary data.
-    ///   </para>
-    /// </param>
-    /// <param name="length">
-    /// An <see cref="int"/> that specifies the number of bytes to send.
-    /// </param>
-    /// <param name="completed">
-    ///   <para>
-    ///   An <c>Action&lt;bool&gt;</c> delegate or <see langword="null"/>
-    ///   if not needed.
-    ///   </para>
-    ///   <para>
-    ///   The delegate invokes the method called when the send is complete.
-    ///   </para>
-    ///   <para>
-    ///   <c>true</c> is passed to the method if the send has done with
-    ///   no error; otherwise, <c>false</c>.
-    ///   </para>
-    /// </param>
-    /// <exception cref="InvalidOperationException">
-    /// The current state of the connection is not Open.
-    /// </exception>
-    /// <exception cref="ArgumentNullException">
-    /// <paramref name="stream"/> is <see langword="null"/>.
-    /// </exception>
-    /// <exception cref="ArgumentException">
-    ///   <para>
-    ///   <paramref name="stream"/> cannot be read.
-    ///   </para>
-    ///   <para>
-    ///   -or-
-    ///   </para>
-    ///   <para>
-    ///   <paramref name="length"/> is less than 1.
-    ///   </para>
-    ///   <para>
-    ///   -or-
-    ///   </para>
-    ///   <para>
-    ///   No data could be read from <paramref name="stream"/>.
-    ///   </para>
-    /// </exception>
-    protected void SendAsync (Stream stream, int length, Action<bool> completed)
-    {
-      if (_websocket == null) {
-        var msg = "The current state of the connection is not Open.";
-        throw new InvalidOperationException (msg);
-      }
-
-      _websocket.SendAsync (stream, length, completed);
-    }
-
-    #endregion
-  }
-}
->>>>>>> 9b725463
+#region License
+/*
+ * WebSocketBehavior.cs
+ *
+ * The MIT License
+ *
+ * Copyright (c) 2012-2016 sta.blockhead
+ *
+ * Permission is hereby granted, free of charge, to any person obtaining a copy
+ * of this software and associated documentation files (the "Software"), to deal
+ * in the Software without restriction, including without limitation the rights
+ * to use, copy, modify, merge, publish, distribute, sublicense, and/or sell
+ * copies of the Software, and to permit persons to whom the Software is
+ * furnished to do so, subject to the following conditions:
+ *
+ * The above copyright notice and this permission notice shall be included in
+ * all copies or substantial portions of the Software.
+ *
+ * THE SOFTWARE IS PROVIDED "AS IS", WITHOUT WARRANTY OF ANY KIND, EXPRESS OR
+ * IMPLIED, INCLUDING BUT NOT LIMITED TO THE WARRANTIES OF MERCHANTABILITY,
+ * FITNESS FOR A PARTICULAR PURPOSE AND NONINFRINGEMENT. IN NO EVENT SHALL THE
+ * AUTHORS OR COPYRIGHT HOLDERS BE LIABLE FOR ANY CLAIM, DAMAGES OR OTHER
+ * LIABILITY, WHETHER IN AN ACTION OF CONTRACT, TORT OR OTHERWISE, ARISING FROM,
+ * OUT OF OR IN CONNECTION WITH THE SOFTWARE OR THE USE OR OTHER DEALINGS IN
+ * THE SOFTWARE.
+ */
+#endregion
+
+using System;
+using System.IO;
+using WebSocketSharp.Net;
+using WebSocketSharp.Net.WebSockets;
+
+namespace WebSocketSharp.Server
+{
+  /// <summary>
+  /// Exposes a set of methods and properties used to define the behavior of
+  /// a WebSocket service provided by the <see cref="WebSocketServer"/> or
+  /// <see cref="HttpServer"/>.
+  /// </summary>
+  /// <remarks>
+  /// This class is an abstract class.
+  /// </remarks>
+  public abstract class WebSocketBehavior : IWebSocketSession
+  {
+    #region Private Fields
+
+    private WebSocketContext                               _context;
+    private Func<CookieCollection, CookieCollection, bool> _cookiesValidator;
+    private bool                                           _emitOnPing;
+    private string                                         _id;
+    private bool                                           _ignoreExtensions;
+    private Func<string, bool>                             _originValidator;
+    private string                                         _protocol;
+    private WebSocketSessionManager                        _sessions;
+    private DateTime                                       _startTime;
+    private WebSocket                                      _websocket;
+
+    #endregion
+
+    #region Protected Constructors
+
+    /// <summary>
+    /// Initializes a new instance of the <see cref="WebSocketBehavior"/> class.
+    /// </summary>
+    protected WebSocketBehavior ()
+    {
+      _startTime = DateTime.MaxValue;
+    }
+
+    #endregion
+
+    #region Protected Properties
+
+    /// <summary>
+    /// Gets the logging function.
+    /// </summary>
+    /// <value>
+    ///   <para>
+    ///   A <see cref="Logger"/> that provides the logging function.
+    ///   </para>
+    ///   <para>
+    ///   <see langword="null"/> if the session has not started yet.
+    ///   </para>
+    /// </value>
+    [Obsolete ("This property will be removed.")]
+    protected Logger Log {
+      get {
+        return _websocket != null ? _websocket.Log : null;
+      }
+    }
+
+    /// <summary>
+    /// Gets the management function for the sessions in the service.
+    /// </summary>
+    /// <value>
+    ///   <para>
+    ///   A <see cref="WebSocketSessionManager"/> that manages the sessions in
+    ///   the service.
+    ///   </para>
+    ///   <para>
+    ///   <see langword="null"/> if the session has not started yet.
+    ///   </para>
+    /// </value>
+    protected WebSocketSessionManager Sessions {
+      get {
+        return _sessions;
+      }
+    }
+
+    #endregion
+
+    #region Public Properties
+
+    /// <summary>
+    /// Gets the current state of the WebSocket connection for a session.
+    /// </summary>
+    /// <value>
+    ///   <para>
+    ///   One of the <see cref="WebSocketState"/> enum values.
+    ///   </para>
+    ///   <para>
+    ///   It indicates the current state of the connection.
+    ///   </para>
+    ///   <para>
+    ///   <see cref="WebSocketState.Connecting"/> if the session has not
+    ///   started yet.
+    ///   </para>
+    /// </value>
+    public WebSocketState ConnectionState {
+      get {
+        return _websocket != null
+               ? _websocket.ReadyState
+               : WebSocketState.Connecting;
+      }
+    }
+
+    /// <summary>
+    /// Gets the information in a WebSocket handshake request to the service.
+    /// </summary>
+    /// <value>
+    ///   <para>
+    ///   A <see cref="WebSocketContext"/> instance that provides the access to
+    ///   the information in the handshake request.
+    ///   </para>
+    ///   <para>
+    ///   <see langword="null"/> if the session has not started yet.
+    ///   </para>
+    /// </value>
+    public WebSocketContext Context {
+      get {
+        return _context;
+      }
+    }
+
+    /// <summary>
+    /// Gets or sets the delegate used to validate the HTTP cookies included in
+    /// a WebSocket handshake request to the service.
+    /// </summary>
+    /// <value>
+    ///   <para>
+    ///   A <c>Func&lt;CookieCollection, CookieCollection, bool&gt;</c> delegate
+    ///   or <see langword="null"/> if not needed.
+    ///   </para>
+    ///   <para>
+    ///   The delegate invokes the method called when the WebSocket instance
+    ///   for a session validates the handshake request.
+    ///   </para>
+    ///   <para>
+    ///   1st <see cref="CookieCollection"/> parameter passed to the method
+    ///   contains the cookies to validate if present.
+    ///   </para>
+    ///   <para>
+    ///   2nd <see cref="CookieCollection"/> parameter passed to the method
+    ///   receives the cookies to send to the client.
+    ///   </para>
+    ///   <para>
+    ///   The method must return <c>true</c> if the cookies are valid.
+    ///   </para>
+    ///   <para>
+    ///   The default value is <see langword="null"/>.
+    ///   </para>
+    /// </value>
+    public Func<CookieCollection, CookieCollection, bool> CookiesValidator {
+      get {
+        return _cookiesValidator;
+      }
+
+      set {
+        _cookiesValidator = value;
+      }
+    }
+
+    /// <summary>
+    /// Gets or sets a value indicating whether the WebSocket instance for
+    /// a session emits the message event when receives a ping.
+    /// </summary>
+    /// <value>
+    ///   <para>
+    ///   <c>true</c> if the WebSocket instance emits the message event
+    ///   when receives a ping; otherwise, <c>false</c>.
+    ///   </para>
+    ///   <para>
+    ///   The default value is <c>false</c>.
+    ///   </para>
+    /// </value>
+    public bool EmitOnPing {
+      get {
+        return _websocket != null ? _websocket.EmitOnPing : _emitOnPing;
+      }
+
+      set {
+        if (_websocket != null) {
+          _websocket.EmitOnPing = value;
+          return;
+        }
+
+        _emitOnPing = value;
+      }
+    }
+
+    /// <summary>
+    /// Gets the unique ID of a session.
+    /// </summary>
+    /// <value>
+    ///   <para>
+    ///   A <see cref="string"/> that represents the unique ID of the session.
+    ///   </para>
+    ///   <para>
+    ///   <see langword="null"/> if the session has not started yet.
+    ///   </para>
+    /// </value>
+    public string ID {
+      get {
+        return _id;
+      }
+    }
+
+    /// <summary>
+    /// Gets or sets a value indicating whether the service ignores
+    /// the Sec-WebSocket-Extensions header included in a WebSocket
+    /// handshake request.
+    /// </summary>
+    /// <value>
+    ///   <para>
+    ///   <c>true</c> if the service ignores the extensions requested
+    ///   from a client; otherwise, <c>false</c>.
+    ///   </para>
+    ///   <para>
+    ///   The default value is <c>false</c>.
+    ///   </para>
+    /// </value>
+    public bool IgnoreExtensions {
+      get {
+        return _ignoreExtensions;
+      }
+
+      set {
+        _ignoreExtensions = value;
+      }
+    }
+
+    /// <summary>
+    /// Gets or sets the delegate used to validate the Origin header included in
+    /// a WebSocket handshake request to the service.
+    /// </summary>
+    /// <value>
+    ///   <para>
+    ///   A <c>Func&lt;string, bool&gt;</c> delegate or <see langword="null"/>
+    ///   if not needed.
+    ///   </para>
+    ///   <para>
+    ///   The delegate invokes the method called when the WebSocket instance
+    ///   for a session validates the handshake request.
+    ///   </para>
+    ///   <para>
+    ///   The <see cref="string"/> parameter passed to the method is the value
+    ///   of the Origin header or <see langword="null"/> if the header is not
+    ///   present.
+    ///   </para>
+    ///   <para>
+    ///   The method must return <c>true</c> if the header value is valid.
+    ///   </para>
+    ///   <para>
+    ///   The default value is <see langword="null"/>.
+    ///   </para>
+    /// </value>
+    public Func<string, bool> OriginValidator {
+      get {
+        return _originValidator;
+      }
+
+      set {
+        _originValidator = value;
+      }
+    }
+
+    /// <summary>
+    /// Gets or sets the name of the WebSocket subprotocol for the service.
+    /// </summary>
+    /// <value>
+    ///   <para>
+    ///   A <see cref="string"/> that represents the name of the subprotocol.
+    ///   </para>
+    ///   <para>
+    ///   The value specified for a set must be a token defined in
+    ///   <see href="http://tools.ietf.org/html/rfc2616#section-2.2">
+    ///   RFC 2616</see>.
+    ///   </para>
+    ///   <para>
+    ///   The default value is an empty string.
+    ///   </para>
+    /// </value>
+    /// <exception cref="InvalidOperationException">
+    /// The set operation is not available if the session has already started.
+    /// </exception>
+    /// <exception cref="ArgumentException">
+    /// The value specified for a set operation is not a token.
+    /// </exception>
+    public string Protocol {
+      get {
+        return _websocket != null
+               ? _websocket.Protocol
+               : (_protocol ?? String.Empty);
+      }
+
+      set {
+        if (ConnectionState != WebSocketState.Connecting) {
+          var msg = "The session has already started.";
+          throw new InvalidOperationException (msg);
+        }
+
+        if (value == null || value.Length == 0) {
+          _protocol = null;
+          return;
+        }
+
+        if (!value.IsToken ())
+          throw new ArgumentException ("Not a token.", "value");
+
+        _protocol = value;
+      }
+    }
+
+    /// <summary>
+    /// Gets the time that a session has started.
+    /// </summary>
+    /// <value>
+    ///   <para>
+    ///   A <see cref="DateTime"/> that represents the time that the session
+    ///   has started.
+    ///   </para>
+    ///   <para>
+    ///   <see cref="DateTime.MaxValue"/> if the session has not started yet.
+    ///   </para>
+    /// </value>
+    public DateTime StartTime {
+      get {
+        return _startTime;
+      }
+    }
+
+    /// <summary>
+    /// Gets the compression-method of the <see cref="WebSocket"/> used in a session.
+    /// </summary>
+    /// <value>
+    /// One of the <see cref="CompressionMethod"/> enum values, indicates the compression of
+    /// the <see cref="WebSocket"/>.
+    /// </value>
+    public CompressionMethod Compression
+    {
+      get
+      {
+        return _websocket.Compression;
+      }
+    }
+    #endregion
+
+    #region Private Methods
+
+    private string checkHandshakeRequest (WebSocketContext context)
+    {
+      if (_originValidator != null) {
+        if (!_originValidator (context.Origin))
+          return "It includes no Origin header or an invalid one.";
+      }
+
+      if (_cookiesValidator != null) {
+        var req = context.CookieCollection;
+        var res = context.WebSocket.CookieCollection;
+        if (!_cookiesValidator (req, res))
+          return "It includes no cookie or an invalid one.";
+      }
+
+      return null;
+    }
+
+    private void onClose (object sender, CloseEventArgs e)
+    {
+      if (_id == null)
+        return;
+
+      _sessions.Remove (_id);
+      OnClose (e);
+    }
+
+    private void onError (object sender, ErrorEventArgs e)
+    {
+      OnError (e);
+    }
+
+    private void onMessage (object sender, MessageEventArgs e)
+    {
+      OnMessage (e);
+    }
+
+    private void onOpen (object sender, EventArgs e)
+    {
+      _id = _sessions.Add (this);
+      if (_id == null) {
+        _websocket.Close (CloseStatusCode.Away);
+        return;
+      }
+
+      _startTime = DateTime.Now;
+      OnOpen ();
+    }
+
+    #endregion
+
+    #region Internal Methods
+
+    internal void Start (WebSocketContext context, WebSocketSessionManager sessions)
+    {
+      if (_websocket != null) {
+        _websocket.Log.Error ("A session instance cannot be reused.");
+        context.WebSocket.Close (HttpStatusCode.ServiceUnavailable);
+
+        return;
+      }
+
+      _context = context;
+      _sessions = sessions;
+
+      _websocket = context.WebSocket;
+      _websocket.CustomHandshakeRequestChecker = checkHandshakeRequest;
+      _websocket.EmitOnPing = _emitOnPing;
+      _websocket.IgnoreExtensions = _ignoreExtensions;
+      _websocket.Protocol = _protocol;
+
+      var waitTime = sessions.WaitTime;
+      if (waitTime != _websocket.WaitTime)
+        _websocket.WaitTime = waitTime;
+
+      _websocket.OnOpen += onOpen;
+      _websocket.OnMessage += onMessage;
+      _websocket.OnError += onError;
+      _websocket.OnClose += onClose;
+
+      _websocket.InternalAccept ();
+    }
+
+    #endregion
+
+    #region Protected Methods
+
+    /// <summary>
+    /// Closes the WebSocket connection for a session.
+    /// </summary>
+    /// <remarks>
+    /// This method does nothing if the current state of the connection is
+    /// Closing or Closed.
+    /// </remarks>
+    /// <exception cref="InvalidOperationException">
+    /// The session has not started yet.
+    /// </exception>
+    protected void Close ()
+    {
+      if (_websocket == null) {
+        var msg = "The session has not started yet.";
+        throw new InvalidOperationException (msg);
+      }
+
+      _websocket.Close ();
+    }
+
+    /// <summary>
+    /// Closes the WebSocket connection for a session with the specified
+    /// code and reason.
+    /// </summary>
+    /// <remarks>
+    /// This method does nothing if the current state of the connection is
+    /// Closing or Closed.
+    /// </remarks>
+    /// <param name="code">
+    ///   <para>
+    ///   A <see cref="ushort"/> that represents the status code indicating
+    ///   the reason for the close.
+    ///   </para>
+    ///   <para>
+    ///   The status codes are defined in
+    ///   <see href="http://tools.ietf.org/html/rfc6455#section-7.4">
+    ///   Section 7.4</see> of RFC 6455.
+    ///   </para>
+    /// </param>
+    /// <param name="reason">
+    ///   <para>
+    ///   A <see cref="string"/> that represents the reason for the close.
+    ///   </para>
+    ///   <para>
+    ///   The size must be 123 bytes or less in UTF-8.
+    ///   </para>
+    /// </param>
+    /// <exception cref="InvalidOperationException">
+    /// The session has not started yet.
+    /// </exception>
+    /// <exception cref="ArgumentOutOfRangeException">
+    ///   <para>
+    ///   <paramref name="code"/> is less than 1000 or greater than 4999.
+    ///   </para>
+    ///   <para>
+    ///   -or-
+    ///   </para>
+    ///   <para>
+    ///   The size of <paramref name="reason"/> is greater than 123 bytes.
+    ///   </para>
+    /// </exception>
+    /// <exception cref="ArgumentException">
+    ///   <para>
+    ///   <paramref name="code"/> is 1010 (mandatory extension).
+    ///   </para>
+    ///   <para>
+    ///   -or-
+    ///   </para>
+    ///   <para>
+    ///   <paramref name="code"/> is 1005 (no status) and there is reason.
+    ///   </para>
+    ///   <para>
+    ///   -or-
+    ///   </para>
+    ///   <para>
+    ///   <paramref name="reason"/> could not be UTF-8-encoded.
+    ///   </para>
+    /// </exception>
+    protected void Close (ushort code, string reason)
+    {
+      if (_websocket == null) {
+        var msg = "The session has not started yet.";
+        throw new InvalidOperationException (msg);
+      }
+
+      _websocket.Close (code, reason);
+    }
+
+    /// <summary>
+    /// Closes the WebSocket connection for a session with the specified
+    /// code and reason.
+    /// </summary>
+    /// <remarks>
+    /// This method does nothing if the current state of the connection is
+    /// Closing or Closed.
+    /// </remarks>
+    /// <param name="code">
+    ///   <para>
+    ///   One of the <see cref="CloseStatusCode"/> enum values.
+    ///   </para>
+    ///   <para>
+    ///   It represents the status code indicating the reason for the close.
+    ///   </para>
+    /// </param>
+    /// <param name="reason">
+    ///   <para>
+    ///   A <see cref="string"/> that represents the reason for the close.
+    ///   </para>
+    ///   <para>
+    ///   The size must be 123 bytes or less in UTF-8.
+    ///   </para>
+    /// </param>
+    /// <exception cref="InvalidOperationException">
+    /// The session has not started yet.
+    /// </exception>
+    /// <exception cref="ArgumentOutOfRangeException">
+    /// The size of <paramref name="reason"/> is greater than 123 bytes.
+    /// </exception>
+    /// <exception cref="ArgumentException">
+    ///   <para>
+    ///   <paramref name="code"/> is
+    ///   <see cref="CloseStatusCode.MandatoryExtension"/>.
+    ///   </para>
+    ///   <para>
+    ///   -or-
+    ///   </para>
+    ///   <para>
+    ///   <paramref name="code"/> is
+    ///   <see cref="CloseStatusCode.NoStatus"/> and there is reason.
+    ///   </para>
+    ///   <para>
+    ///   -or-
+    ///   </para>
+    ///   <para>
+    ///   <paramref name="reason"/> could not be UTF-8-encoded.
+    ///   </para>
+    /// </exception>
+    protected void Close (CloseStatusCode code, string reason)
+    {
+      if (_websocket == null) {
+        var msg = "The session has not started yet.";
+        throw new InvalidOperationException (msg);
+      }
+
+      _websocket.Close (code, reason);
+    }
+
+    /// <summary>
+    /// Closes the WebSocket connection for a session asynchronously.
+    /// </summary>
+    /// <remarks>
+    ///   <para>
+    ///   This method does not wait for the close to be complete.
+    ///   </para>
+    ///   <para>
+    ///   This method does nothing if the current state of the connection is
+    ///   Closing or Closed.
+    ///   </para>
+    /// </remarks>
+    /// <exception cref="InvalidOperationException">
+    /// The session has not started yet.
+    /// </exception>
+    protected void CloseAsync ()
+    {
+      if (_websocket == null) {
+        var msg = "The session has not started yet.";
+        throw new InvalidOperationException (msg);
+      }
+
+      _websocket.CloseAsync ();
+    }
+
+    /// <summary>
+    /// Closes the WebSocket connection for a session asynchronously with
+    /// the specified code and reason.
+    /// </summary>
+    /// <remarks>
+    ///   <para>
+    ///   This method does not wait for the close to be complete.
+    ///   </para>
+    ///   <para>
+    ///   This method does nothing if the current state of the connection is
+    ///   Closing or Closed.
+    ///   </para>
+    /// </remarks>
+    /// <param name="code">
+    ///   <para>
+    ///   A <see cref="ushort"/> that represents the status code indicating
+    ///   the reason for the close.
+    ///   </para>
+    ///   <para>
+    ///   The status codes are defined in
+    ///   <see href="http://tools.ietf.org/html/rfc6455#section-7.4">
+    ///   Section 7.4</see> of RFC 6455.
+    ///   </para>
+    /// </param>
+    /// <param name="reason">
+    ///   <para>
+    ///   A <see cref="string"/> that represents the reason for the close.
+    ///   </para>
+    ///   <para>
+    ///   The size must be 123 bytes or less in UTF-8.
+    ///   </para>
+    /// </param>
+    /// <exception cref="InvalidOperationException">
+    /// The session has not started yet.
+    /// </exception>
+    /// <exception cref="ArgumentOutOfRangeException">
+    ///   <para>
+    ///   <paramref name="code"/> is less than 1000 or greater than 4999.
+    ///   </para>
+    ///   <para>
+    ///   -or-
+    ///   </para>
+    ///   <para>
+    ///   The size of <paramref name="reason"/> is greater than 123 bytes.
+    ///   </para>
+    /// </exception>
+    /// <exception cref="ArgumentException">
+    ///   <para>
+    ///   <paramref name="code"/> is 1010 (mandatory extension).
+    ///   </para>
+    ///   <para>
+    ///   -or-
+    ///   </para>
+    ///   <para>
+    ///   <paramref name="code"/> is 1005 (no status) and there is reason.
+    ///   </para>
+    ///   <para>
+    ///   -or-
+    ///   </para>
+    ///   <para>
+    ///   <paramref name="reason"/> could not be UTF-8-encoded.
+    ///   </para>
+    /// </exception>
+    protected void CloseAsync (ushort code, string reason)
+    {
+      if (_websocket == null) {
+        var msg = "The session has not started yet.";
+        throw new InvalidOperationException (msg);
+      }
+
+      _websocket.CloseAsync (code, reason);
+    }
+
+    /// <summary>
+    /// Closes the WebSocket connection for a session asynchronously with
+    /// the specified code and reason.
+    /// </summary>
+    /// <remarks>
+    ///   <para>
+    ///   This method does not wait for the close to be complete.
+    ///   </para>
+    ///   <para>
+    ///   This method does nothing if the current state of the connection is
+    ///   Closing or Closed.
+    ///   </para>
+    /// </remarks>
+    /// <param name="code">
+    ///   <para>
+    ///   One of the <see cref="CloseStatusCode"/> enum values.
+    ///   </para>
+    ///   <para>
+    ///   It represents the status code indicating the reason for the close.
+    ///   </para>
+    /// </param>
+    /// <param name="reason">
+    ///   <para>
+    ///   A <see cref="string"/> that represents the reason for the close.
+    ///   </para>
+    ///   <para>
+    ///   The size must be 123 bytes or less in UTF-8.
+    ///   </para>
+    /// </param>
+    /// <exception cref="InvalidOperationException">
+    /// The session has not started yet.
+    /// </exception>
+    /// <exception cref="ArgumentException">
+    ///   <para>
+    ///   <paramref name="code"/> is
+    ///   <see cref="CloseStatusCode.MandatoryExtension"/>.
+    ///   </para>
+    ///   <para>
+    ///   -or-
+    ///   </para>
+    ///   <para>
+    ///   <paramref name="code"/> is
+    ///   <see cref="CloseStatusCode.NoStatus"/> and there is reason.
+    ///   </para>
+    ///   <para>
+    ///   -or-
+    ///   </para>
+    ///   <para>
+    ///   <paramref name="reason"/> could not be UTF-8-encoded.
+    ///   </para>
+    /// </exception>
+    /// <exception cref="ArgumentOutOfRangeException">
+    /// The size of <paramref name="reason"/> is greater than 123 bytes.
+    /// </exception>
+    protected void CloseAsync (CloseStatusCode code, string reason)
+    {
+      if (_websocket == null) {
+        var msg = "The session has not started yet.";
+        throw new InvalidOperationException (msg);
+      }
+
+      _websocket.CloseAsync (code, reason);
+    }
+
+    /// <summary>
+    /// Calls the <see cref="OnError"/> method with the specified message.
+    /// </summary>
+    /// <param name="message">
+    /// A <see cref="string"/> that represents the error message.
+    /// </param>
+    /// <param name="exception">
+    /// An <see cref="Exception"/> instance that represents the cause of
+    /// the error if present.
+    /// </param>
+    /// <exception cref="ArgumentNullException">
+    /// <paramref name="message"/> is <see langword="null"/>.
+    /// </exception>
+    /// <exception cref="ArgumentException">
+    /// <paramref name="message"/> is an empty string.
+    /// </exception>
+    [Obsolete ("This method will be removed.")]
+    protected void Error (string message, Exception exception)
+    {
+      if (message == null)
+        throw new ArgumentNullException ("message");
+
+      if (message.Length == 0)
+        throw new ArgumentException ("An empty string.", "message");
+
+      OnError (new ErrorEventArgs (message, exception));
+    }
+
+    /// <summary>
+    /// Called when the WebSocket connection for a session has been closed.
+    /// </summary>
+    /// <param name="e">
+    /// A <see cref="CloseEventArgs"/> that represents the event data passed
+    /// from a <see cref="WebSocket.OnClose"/> event.
+    /// </param>
+    protected virtual void OnClose (CloseEventArgs e)
+    {
+    }
+
+    /// <summary>
+    /// Called when the WebSocket instance for a session gets an error.
+    /// </summary>
+    /// <param name="e">
+    /// A <see cref="ErrorEventArgs"/> that represents the event data passed
+    /// from a <see cref="WebSocket.OnError"/> event.
+    /// </param>
+    protected virtual void OnError (ErrorEventArgs e)
+    {
+    }
+
+    /// <summary>
+    /// Called when the WebSocket instance for a session receives a message.
+    /// </summary>
+    /// <param name="e">
+    /// A <see cref="MessageEventArgs"/> that represents the event data passed
+    /// from a <see cref="WebSocket.OnMessage"/> event.
+    /// </param>
+    protected virtual void OnMessage (MessageEventArgs e)
+    {
+    }
+
+    /// <summary>
+    /// Called when the WebSocket connection for a session has been established.
+    /// </summary>
+    protected virtual void OnOpen ()
+    {
+    }
+
+    /// <summary>
+    /// Sends the specified data to a client using the WebSocket connection.
+    /// </summary>
+    /// <param name="data">
+    /// An array of <see cref="byte"/> that represents the binary data to send.
+    /// </param>
+    /// <exception cref="InvalidOperationException">
+    /// The current state of the connection is not Open.
+    /// </exception>
+    /// <exception cref="ArgumentNullException">
+    /// <paramref name="data"/> is <see langword="null"/>.
+    /// </exception>
+    protected void Send (byte[] data)
+    {
+      if (_websocket == null) {
+        var msg = "The current state of the connection is not Open.";
+        throw new InvalidOperationException (msg);
+      }
+
+      _websocket.Send (data);
+    }
+
+    /// <summary>
+    /// Sends binary <paramref name="data"/> with Opcode.Text to the client on a session.
+    /// </summary>
+    /// <remarks>
+    /// This method is available after the WebSocket connection has been established.
+    /// </remarks>
+    /// <param name="data">
+    /// An array of <see cref="byte"/> that represents the binary data to send.
+    /// </param>
+    protected void SendByteArrayAsText(byte[] data)
+    {
+      if (_websocket != null)
+        _websocket.SendByteArrayAsText (data);
+    }
+
+    /// <summary>
+    /// Sends the specified file to a client using the WebSocket connection.
+    /// </summary>
+    /// <param name="fileInfo">
+    ///   <para>
+    ///   A <see cref="FileInfo"/> that specifies the file to send.
+    ///   </para>
+    ///   <para>
+    ///   The file is sent as the binary data.
+    ///   </para>
+    /// </param>
+    /// <exception cref="InvalidOperationException">
+    /// The current state of the connection is not Open.
+    /// </exception>
+    /// <exception cref="ArgumentNullException">
+    /// <paramref name="fileInfo"/> is <see langword="null"/>.
+    /// </exception>
+    /// <exception cref="ArgumentException">
+    ///   <para>
+    ///   The file does not exist.
+    ///   </para>
+    ///   <para>
+    ///   -or-
+    ///   </para>
+    ///   <para>
+    ///   The file could not be opened.
+    ///   </para>
+    /// </exception>
+    protected void Send (FileInfo fileInfo)
+    {
+      if (_websocket == null) {
+        var msg = "The current state of the connection is not Open.";
+        throw new InvalidOperationException (msg);
+      }
+
+      _websocket.Send (fileInfo);
+    }
+
+    /// <summary>
+    /// Sends the specified data to a client using the WebSocket connection.
+    /// </summary>
+    /// <param name="data">
+    /// A <see cref="string"/> that represents the text data to send.
+    /// </param>
+    /// <exception cref="InvalidOperationException">
+    /// The current state of the connection is not Open.
+    /// </exception>
+    /// <exception cref="ArgumentNullException">
+    /// <paramref name="data"/> is <see langword="null"/>.
+    /// </exception>
+    /// <exception cref="ArgumentException">
+    /// <paramref name="data"/> could not be UTF-8-encoded.
+    /// </exception>
+    protected void Send (string data)
+    {
+      if (_websocket == null) {
+        var msg = "The current state of the connection is not Open.";
+        throw new InvalidOperationException (msg);
+      }
+
+      _websocket.Send (data);
+    }
+
+    /// <summary>
+    /// Sends the data from the specified stream to a client using
+    /// the WebSocket connection.
+    /// </summary>
+    /// <param name="stream">
+    ///   <para>
+    ///   A <see cref="Stream"/> instance from which to read the data to send.
+    ///   </para>
+    ///   <para>
+    ///   The data is sent as the binary data.
+    ///   </para>
+    /// </param>
+    /// <param name="length">
+    /// An <see cref="int"/> that specifies the number of bytes to send.
+    /// </param>
+    /// <exception cref="InvalidOperationException">
+    /// The current state of the connection is not Open.
+    /// </exception>
+    /// <exception cref="ArgumentNullException">
+    /// <paramref name="stream"/> is <see langword="null"/>.
+    /// </exception>
+    /// <exception cref="ArgumentException">
+    ///   <para>
+    ///   <paramref name="stream"/> cannot be read.
+    ///   </para>
+    ///   <para>
+    ///   -or-
+    ///   </para>
+    ///   <para>
+    ///   <paramref name="length"/> is less than 1.
+    ///   </para>
+    ///   <para>
+    ///   -or-
+    ///   </para>
+    ///   <para>
+    ///   No data could be read from <paramref name="stream"/>.
+    ///   </para>
+    /// </exception>
+    protected void Send (Stream stream, int length)
+    {
+      if (_websocket == null) {
+        var msg = "The current state of the connection is not Open.";
+        throw new InvalidOperationException (msg);
+      }
+
+      _websocket.Send (stream, length);
+    }
+
+    /// <summary>
+    /// Sends the specified data to a client asynchronously using
+    /// the WebSocket connection.
+    /// </summary>
+    /// <remarks>
+    /// This method does not wait for the send to be complete.
+    /// </remarks>
+    /// <param name="data">
+    /// An array of <see cref="byte"/> that represents the binary data to send.
+    /// </param>
+    /// <param name="completed">
+    ///   <para>
+    ///   An <c>Action&lt;bool&gt;</c> delegate or <see langword="null"/>
+    ///   if not needed.
+    ///   </para>
+    ///   <para>
+    ///   The delegate invokes the method called when the send is complete.
+    ///   </para>
+    ///   <para>
+    ///   <c>true</c> is passed to the method if the send has done with
+    ///   no error; otherwise, <c>false</c>.
+    ///   </para>
+    /// </param>
+    /// <exception cref="InvalidOperationException">
+    /// The current state of the connection is not Open.
+    /// </exception>
+    /// <exception cref="ArgumentNullException">
+    /// <paramref name="data"/> is <see langword="null"/>.
+    /// </exception>
+    protected void SendAsync (byte[] data, Action<bool> completed)
+    {
+      if (_websocket == null) {
+        var msg = "The current state of the connection is not Open.";
+        throw new InvalidOperationException (msg);
+      }
+
+      _websocket.SendAsync (data, completed);
+    }
+
+    /// <summary>
+    /// Sends the specified file to a client asynchronously using
+    /// the WebSocket connection.
+    /// </summary>
+    /// <remarks>
+    /// This method does not wait for the send to be complete.
+    /// </remarks>
+    /// <param name="fileInfo">
+    ///   <para>
+    ///   A <see cref="FileInfo"/> that specifies the file to send.
+    ///   </para>
+    ///   <para>
+    ///   The file is sent as the binary data.
+    ///   </para>
+    /// </param>
+    /// <param name="completed">
+    ///   <para>
+    ///   An <c>Action&lt;bool&gt;</c> delegate or <see langword="null"/>
+    ///   if not needed.
+    ///   </para>
+    ///   <para>
+    ///   The delegate invokes the method called when the send is complete.
+    ///   </para>
+    ///   <para>
+    ///   <c>true</c> is passed to the method if the send has done with
+    ///   no error; otherwise, <c>false</c>.
+    ///   </para>
+    /// </param>
+    /// <exception cref="InvalidOperationException">
+    /// The current state of the connection is not Open.
+    /// </exception>
+    /// <exception cref="ArgumentNullException">
+    /// <paramref name="fileInfo"/> is <see langword="null"/>.
+    /// </exception>
+    /// <exception cref="ArgumentException">
+    ///   <para>
+    ///   The file does not exist.
+    ///   </para>
+    ///   <para>
+    ///   -or-
+    ///   </para>
+    ///   <para>
+    ///   The file could not be opened.
+    ///   </para>
+    /// </exception>
+    protected void SendAsync (FileInfo fileInfo, Action<bool> completed)
+    {
+      if (_websocket == null) {
+        var msg = "The current state of the connection is not Open.";
+        throw new InvalidOperationException (msg);
+      }
+
+      _websocket.SendAsync (fileInfo, completed);
+    }
+
+    /// <summary>
+    /// Sends the specified data to a client asynchronously using
+    /// the WebSocket connection.
+    /// </summary>
+    /// <remarks>
+    /// This method does not wait for the send to be complete.
+    /// </remarks>
+    /// <param name="data">
+    /// A <see cref="string"/> that represents the text data to send.
+    /// </param>
+    /// <param name="completed">
+    ///   <para>
+    ///   An <c>Action&lt;bool&gt;</c> delegate or <see langword="null"/>
+    ///   if not needed.
+    ///   </para>
+    ///   <para>
+    ///   The delegate invokes the method called when the send is complete.
+    ///   </para>
+    ///   <para>
+    ///   <c>true</c> is passed to the method if the send has done with
+    ///   no error; otherwise, <c>false</c>.
+    ///   </para>
+    /// </param>
+    /// <exception cref="InvalidOperationException">
+    /// The current state of the connection is not Open.
+    /// </exception>
+    /// <exception cref="ArgumentNullException">
+    /// <paramref name="data"/> is <see langword="null"/>.
+    /// </exception>
+    /// <exception cref="ArgumentException">
+    /// <paramref name="data"/> could not be UTF-8-encoded.
+    /// </exception>
+    protected void SendAsync (string data, Action<bool> completed)
+    {
+      if (_websocket == null) {
+        var msg = "The current state of the connection is not Open.";
+        throw new InvalidOperationException (msg);
+      }
+
+      _websocket.SendAsync (data, completed);
+    }
+
+    /// <summary>
+    /// Sends the data from the specified stream to a client asynchronously
+    /// using the WebSocket connection.
+    /// </summary>
+    /// <remarks>
+    /// This method does not wait for the send to be complete.
+    /// </remarks>
+    /// <param name="stream">
+    ///   <para>
+    ///   A <see cref="Stream"/> instance from which to read the data to send.
+    ///   </para>
+    ///   <para>
+    ///   The data is sent as the binary data.
+    ///   </para>
+    /// </param>
+    /// <param name="length">
+    /// An <see cref="int"/> that specifies the number of bytes to send.
+    /// </param>
+    /// <param name="completed">
+    ///   <para>
+    ///   An <c>Action&lt;bool&gt;</c> delegate or <see langword="null"/>
+    ///   if not needed.
+    ///   </para>
+    ///   <para>
+    ///   The delegate invokes the method called when the send is complete.
+    ///   </para>
+    ///   <para>
+    ///   <c>true</c> is passed to the method if the send has done with
+    ///   no error; otherwise, <c>false</c>.
+    ///   </para>
+    /// </param>
+    /// <exception cref="InvalidOperationException">
+    /// The current state of the connection is not Open.
+    /// </exception>
+    /// <exception cref="ArgumentNullException">
+    /// <paramref name="stream"/> is <see langword="null"/>.
+    /// </exception>
+    /// <exception cref="ArgumentException">
+    ///   <para>
+    ///   <paramref name="stream"/> cannot be read.
+    ///   </para>
+    ///   <para>
+    ///   -or-
+    ///   </para>
+    ///   <para>
+    ///   <paramref name="length"/> is less than 1.
+    ///   </para>
+    ///   <para>
+    ///   -or-
+    ///   </para>
+    ///   <para>
+    ///   No data could be read from <paramref name="stream"/>.
+    ///   </para>
+    /// </exception>
+    protected void SendAsync (Stream stream, int length, Action<bool> completed)
+    {
+      if (_websocket == null) {
+        var msg = "The current state of the connection is not Open.";
+        throw new InvalidOperationException (msg);
+      }
+
+      _websocket.SendAsync (stream, length, completed);
+    }
+
+    #endregion
+  }
+}