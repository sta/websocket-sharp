--- conflicted
+++ resolved
@@ -814,14 +814,9 @@
       _authSchemes = AuthenticationSchemes.Anonymous;
       _dnsStyle = Uri.CheckHostName (hostname) == UriHostNameType.Dns;
       _listener = new TcpListener (address, port);
-<<<<<<< HEAD
       _listener.Server.SetSocketOption(SocketOptionLevel.IPv6, (SocketOptionName)27, 0);
-      _logger = new Logger ();
-      _services = new WebSocketServiceManager (_logger);
-=======
       _log = new Logger ();
       _services = new WebSocketServiceManager (_log);
->>>>>>> 5f99e99a
       _sync = new object ();
     }
 
