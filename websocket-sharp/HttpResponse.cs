#region License
/*
 * HttpResponse.cs
 *
 * The MIT License
 *
 * Copyright (c) 2012-2022 sta.blockhead
 *
 * Permission is hereby granted, free of charge, to any person obtaining a copy
 * of this software and associated documentation files (the "Software"), to deal
 * in the Software without restriction, including without limitation the rights
 * to use, copy, modify, merge, publish, distribute, sublicense, and/or sell
 * copies of the Software, and to permit persons to whom the Software is
 * furnished to do so, subject to the following conditions:
 *
 * The above copyright notice and this permission notice shall be included in
 * all copies or substantial portions of the Software.
 *
 * THE SOFTWARE IS PROVIDED "AS IS", WITHOUT WARRANTY OF ANY KIND, EXPRESS OR
 * IMPLIED, INCLUDING BUT NOT LIMITED TO THE WARRANTIES OF MERCHANTABILITY,
 * FITNESS FOR A PARTICULAR PURPOSE AND NONINFRINGEMENT. IN NO EVENT SHALL THE
 * AUTHORS OR COPYRIGHT HOLDERS BE LIABLE FOR ANY CLAIM, DAMAGES OR OTHER
 * LIABILITY, WHETHER IN AN ACTION OF CONTRACT, TORT OR OTHERWISE, ARISING FROM,
 * OUT OF OR IN CONNECTION WITH THE SOFTWARE OR THE USE OR OTHER DEALINGS IN
 * THE SOFTWARE.
 */
#endregion

using System;
using System.Collections.Specialized;
using System.IO;
using System.Text;
using WebSocketSharp.Net;

namespace WebSocketSharp
{
  internal class HttpResponse : HttpBase
  {
    #region Private Fields

<<<<<<< HEAD
    private readonly string _code;
    private readonly string _reason;
=======
    private int    _code;
    private string _reason;
>>>>>>> 9f3df4f7

    #endregion

    #region Private Constructors

    private HttpResponse (
      int code, string reason, Version version, NameValueCollection headers
    )
      : base (version, headers)
    {
      _code = code;
      _reason = reason;
    }

    #endregion

    #region Internal Constructors

    internal HttpResponse (int code)
      : this (code, code.GetStatusDescription ())
    {
    }

    internal HttpResponse (HttpStatusCode code)
      : this ((int) code)
    {
    }

    internal HttpResponse (int code, string reason)
      : this (
          code,
          reason,
          HttpVersion.Version11,
          new NameValueCollection ()
        )
    {
      Headers["Server"] = "websocket-sharp/1.0";
    }

    internal HttpResponse (HttpStatusCode code, string reason)
      : this ((int) code, reason)
    {
    }

    #endregion

    #region Internal Properties

    internal string StatusLine {
      get {
        return _reason != null
               ? String.Format (
                   "HTTP/{0} {1} {2}{3}", ProtocolVersion, _code, _reason, CrLf
                 )
               : String.Format (
                   "HTTP/{0} {1}{2}", ProtocolVersion, _code, CrLf
                 );
      }
    }

    #endregion

    #region Public Properties

    public bool CloseConnection {
      get {
        var compType = StringComparison.OrdinalIgnoreCase;

        return Headers.Contains ("Connection", "close", compType);
      }
    }

    public CookieCollection Cookies {
      get {
        return Headers.GetCookies (true);
      }
    }

    public bool IsProxyAuthenticationRequired {
      get {
        return _code == 407;
      }
    }

    public bool IsRedirect {
      get {
        return _code == 301 || _code == 302;
      }
    }

    public bool IsSuccess {
      get {
        return _code >= 200 && _code <= 299;
      }
    }

    public bool IsUnauthorized {
      get {
        return _code == 401;
      }
    }

    public bool IsWebSocketResponse {
      get {
        return ProtocolVersion > HttpVersion.Version10
               && _code == 101
               && Headers.Upgrades ("websocket");
      }
    }

    public override string MessageHeader {
      get {
        return StatusLine + HeaderSection;
      }
    }

    public string Reason {
      get {
        return _reason;
      }
    }

    public int StatusCode {
      get {
        return _code;
      }
    }

    #endregion

    #region Internal Methods

    internal static HttpResponse CreateCloseResponse (HttpStatusCode code)
    {
      var ret = new HttpResponse (code);

      ret.Headers["Connection"] = "close";

      return ret;
    }

    internal static HttpResponse CreateUnauthorizedResponse (string challenge)
    {
      var ret = new HttpResponse (HttpStatusCode.Unauthorized);

      ret.Headers["WWW-Authenticate"] = challenge;

      return ret;
    }

    internal static HttpResponse CreateWebSocketHandshakeResponse ()
    {
      var ret = new HttpResponse (HttpStatusCode.SwitchingProtocols);

      var headers = ret.Headers;

      headers["Upgrade"] = "websocket";
      headers["Connection"] = "Upgrade";

      return ret;
    }

    internal static HttpResponse Parse (string[] messageHeader)
    {
      var len = messageHeader.Length;

      if (len == 0) {
        var msg = "An empty response header.";

        throw new ArgumentException (msg);
      }

      var slParts = messageHeader[0].Split (new[] { ' ' }, 3);
      var plen = slParts.Length;

      if (plen < 2) {
        var msg = "It includes an invalid status line.";

        throw new ArgumentException (msg);
      }

      var code = slParts[1].ToInt32 ();
      var reason = plen == 3 ? slParts[2] : null;
      var ver = slParts[0].Substring (5).ToVersion ();

      var headers = new WebHeaderCollection ();
<<<<<<< HEAD
      for (var i = 1; i < headerParts.Length; i++)
        headers.InternalSet (headerParts[i], true);
=======
>>>>>>> 9f3df4f7

      for (var i = 1; i < len; i++)
        headers.InternalSet (messageHeader[i], true);

      return new HttpResponse (code, reason, ver, headers);
    }

    internal static HttpResponse ReadResponse (
      Stream stream, int millisecondsTimeout
    )
    {
      return Read<HttpResponse> (stream, Parse, millisecondsTimeout);
    }

    #endregion

    #region Public Methods

    public void SetCookies (CookieCollection cookies)
    {
      if (cookies == null || cookies.Count == 0)
        return;

      var headers = Headers;

      foreach (var cookie in cookies.Sorted) {
        var val = cookie.ToResponseString ();

        headers.Add ("Set-Cookie", val);
      }
    }

    #endregion
  }
}<|MERGE_RESOLUTION|>--- conflicted
+++ resolved
@@ -38,13 +38,8 @@
   {
     #region Private Fields
 
-<<<<<<< HEAD
-    private readonly string _code;
-    private readonly string _reason;
-=======
     private int    _code;
     private string _reason;
->>>>>>> 9f3df4f7
 
     #endregion
 
@@ -231,11 +226,6 @@
       var ver = slParts[0].Substring (5).ToVersion ();
 
       var headers = new WebHeaderCollection ();
-<<<<<<< HEAD
-      for (var i = 1; i < headerParts.Length; i++)
-        headers.InternalSet (headerParts[i], true);
-=======
->>>>>>> 9f3df4f7
 
       for (var i = 1; i < len; i++)
         headers.InternalSet (messageHeader[i], true);
